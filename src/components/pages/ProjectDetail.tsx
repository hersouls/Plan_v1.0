import { useParams, Link } from 'react-router-dom';
import { ArrowLeft, ExternalLink, Mail, Globe, Music, CreditCard, Coins, Gift, TrendingUp, Crown, LucideProps } from 'lucide-react';
import { Header } from '../layout/Header';
import { WaveBackground } from '../layout/WaveBackground';
import { GlassCard } from '../ui/GlassCard';
import { WaveButton } from '../ui/WaveButton';

interface ProjectData {
  name: string;
  url: string;
  description: string;
  color: string;
  longDescription: string;
  features: string[];
  technologies: string[];
  status: string;
  launchDate: string;
<<<<<<< HEAD
  icon: React.ComponentType<{ size?: number; className?: string }>;
=======
>>>>>>> 12711b4b
}

export function ProjectDetail() {
  const { projectId } = useParams<{ projectId: string }>();

  const projects: Record<string, ProjectData> = {
    'music-platform': {
      name: 'Music Platform',
      url: 'music.moonwave.kr',
      description: 'Moonwave만의 감성음악 제작',
      icon: Music,
      color: 'from-purple-500 to-pink-500',
      longDescription: 'Moonwave만의 독특한 감성과 철학을 담은 음악 제작 플랫폼입니다. AI 기술을 활용하여 개인만의 고유한 음악 파동을 만들어갑니다.',
      features: [
        'AI 기반 음악 생성 및 편집',
        '개인화된 플레이리스트 추천',
        '실시간 음악 공유 및 협업',
        '다양한 장르와 스타일 지원',
        '모바일 최적화 인터페이스'
      ],
      technologies: ['React', 'Node.js', 'Web Audio API', 'AI Music Generation', 'Cloud Storage'],
      status: '개발 중',
      launchDate: '2025년 Q2 예정'
    },
    'travel-service': {
      name: 'Travel Service',
      url: 'travel.moonwave.kr',
      description: 'Moonwave과 함께 세계여행',
      icon: Globe,
      color: 'from-blue-500 to-cyan-500',
      longDescription: '세계 각지의 아름다운 여행지를 Moonwave만의 관점으로 소개하고, 개인화된 여행 경험을 제공합니다.',
      features: [
        '개인화된 여행 경로 추천',
        '실시간 여행 정보 업데이트',
        '여행 사진 및 메모 관리',
        '여행 커뮤니티 및 리뷰',
        '여행 예산 관리 도구'
      ],
      technologies: ['React Native', 'Firebase', 'Google Maps API', 'Image Recognition', 'Social Features'],
      status: '베타 서비스',
      launchDate: '2024년 12월'
    },
    'subscription-manager': {
      name: 'Subscription Manager',
      url: 'sub.moonwave.kr',
      description: 'AI 서비스 중심의 구독 관리',
      icon: CreditCard,
      color: 'from-green-500 to-emerald-500',
      longDescription: 'AI 서비스와 디지털 구독 서비스를 효율적으로 관리하고 최적화할 수 있는 스마트 구독 관리 플랫폼입니다.',
      features: [
        '구독 서비스 통합 관리',
        'AI 기반 비용 최적화 추천',
        '자동 갱신 알림 및 제어',
        '사용량 분석 및 리포트',
        '구독 서비스 비교 분석'
      ],
      technologies: ['Vue.js', 'Python', 'Machine Learning', 'Payment APIs', 'Analytics'],
      status: '계획 중',
      launchDate: '2025년 Q3 예정'
    },
    'crypto-trading': {
      name: 'Crypto Trading',
      url: 'btc.moonwave.kr',
      description: 'Moonwave와 함께하는 크립토 매매',
      icon: Coins,
      color: 'from-yellow-500 to-orange-500',
      longDescription: '크립토 자산의 안전하고 효율적인 거래를 위한 전문 플랫폼으로, Moonwave만의 전략적 접근 방식을 제공합니다.',
      features: [
        '실시간 시장 데이터 분석',
        'AI 기반 거래 신호 제공',
        '포트폴리오 관리 및 추적',
        '리스크 관리 도구',
        '다양한 거래소 연동'
      ],
      technologies: ['Next.js', 'WebSocket', 'Trading APIs', 'Blockchain', 'Data Analytics'],
      status: '개발 중',
      launchDate: '2025년 Q4 예정'
    },
    'music-album': {
      name: 'Music Album',
      url: 'oh.moonwave.kr',
      description: '국가대표 오안나 헌정 앨범',
      icon: Gift,
      color: 'from-pink-500 to-rose-500',
      longDescription: '국가대표 선수 오안나를 위한 특별한 헌정 앨범 프로젝트로, Moonwave만의 음악적 감성으로 스포츠 정신을 표현합니다.',
      features: [
        '독창적인 헌정 곡 작곡',
        '인터랙티브 음악 경험',
        '팬 참여형 콘텐츠',
        '스포츠 정신 표현',
        '특별한 음악 비주얼'
      ],
      technologies: ['Web Audio', 'Canvas API', 'Interactive Media', 'Sound Design', 'Visual Effects'],
      status: '완료',
      launchDate: '2024년 8월'
    },
    'financial-strategy': {
      name: 'Financial Strategy',
      url: 'financial.moonwave.kr',
      description: 'Moonwave와 함께하는 금융투자 전략',
      icon: TrendingUp,
      color: 'from-emerald-500 to-teal-500',
      longDescription: '개인 투자자들을 위한 스마트한 금융 전략 플랫폼으로, Moonwave만의 분석적 접근으로 투자 성공률을 높입니다.',
      features: [
        'AI 기반 투자 전략 분석',
        '포트폴리오 최적화',
        '시장 트렌드 예측',
        '리스크 평가 도구',
        '투자 교육 콘텐츠'
      ],
      technologies: ['React', 'Python', 'Financial APIs', 'Machine Learning', 'Data Visualization'],
      status: '계획 중',
      launchDate: '2025년 Q1 예정'
    },
    'kids-platform': {
      name: 'Kids Platform',
      url: 'lego.moonwave.kr',
      description: '아이들과 함께 Lego 블럭 재사용 조립놀이',
      icon: Crown,
      color: 'from-indigo-500 to-purple-500',
      longDescription: '아이들의 창의력과 문제 해결 능력을 키우는 교육적 레고 플랫폼으로, 지속가능한 놀이 문화를 만들어갑니다.',
      features: [
        '가상 레고 조립 시뮬레이션',
        '교육적 퍼즐 및 도전 과제',
        '부모-자녀 협업 기능',
        '창작물 공유 커뮤니티',
        '진행 상황 추적 및 성취감'
      ],
      technologies: ['Three.js', 'WebGL', 'Game Engine', 'Educational Content', 'Social Features'],
      status: '개발 중',
      launchDate: '2025년 Q2 예정'
    }
  };

  const project = projects[projectId || ''];

  if (!project) {
    return (
      <div className="min-h-screen relative">
        <WaveBackground />
        <Header />
        <main className="pt-28 pb-6 relative z-10">
          <div className="max-w-6xl xl:max-w-7xl 2xl:max-w-8xl mx-auto px-4 sm:px-6 lg:px-8 xl:px-12">
            <GlassCard variant="strong" className="p-8 text-center">
              <h1 className="text-3xl font-bold text-white mb-4">프로젝트를 찾을 수 없습니다</h1>
              <p className="text-white opacity-80 mb-6">요청하신 프로젝트 정보가 존재하지 않습니다.</p>
              <Link to="/about">
                <WaveButton variant="primary">About 페이지로 돌아가기</WaveButton>
              </Link>
            </GlassCard>
          </div>
        </main>
      </div>
    );
  }



  return (
    <div className="min-h-screen relative">
      <WaveBackground />
      <Header />
      
      <main className="pt-28 pb-6 relative z-10">
        <div className="max-w-6xl xl:max-w-7xl 2xl:max-w-8xl mx-auto px-4 sm:px-6 lg:px-8 xl:px-12">
          
          {/* Navigation */}
          <div className="mb-8">
            <Link
              to="/about"
              className="inline-flex items-center gap-2 text-white hover:text-primary-400 transition-colors duration-200"
            >
              <ArrowLeft size={16} />
              <span>About 페이지로 돌아가기</span>
            </Link>
          </div>

          {/* Hero Section */}
          <div className="text-center mb-8">
            <GlassCard variant="strong" className="p-8">
              <div className="space-y-6">
                <div className="flex items-center justify-center gap-4">
                  <div className={`w-20 h-20 rounded-2xl flex items-center justify-center shadow-lg bg-gradient-to-r ${project.color}`}>
                  </div>
                  <div className="text-left">
                    <h1 className="text-4xl font-bold text-white mb-2 tracking-normal">
                      {project.name}
                    </h1>
                    <p className="text-lg text-white opacity-80 tracking-normal">
                      {project.description}
                    </p>
                  </div>
                </div>
                
                <div className="flex items-center justify-center gap-6">
                  <div className="flex items-center gap-2">
                    <div className="w-3 h-3 rounded-full bg-green-400"></div>
                    <span className="text-sm text-white tracking-normal">{project.status}</span>
                  </div>
                  <div className="flex items-center gap-2">
                    <span className="text-sm text-white opacity-60 tracking-normal">출시 예정:</span>
                    <span className="text-sm text-white tracking-normal">{project.launchDate}</span>
                  </div>
                </div>
              </div>
            </GlassCard>
          </div>

          <div className="space-y-8">
            
            {/* Project Overview */}
            <GlassCard variant="light" className="p-6">
              <div className="space-y-6">
                <div className="flex items-center space-x-3 mb-6">
                  <div className={`w-12 h-12 rounded-xl flex items-center justify-center shadow-lg bg-gradient-to-r ${project.color}`}>
                  </div>
                  <div>
                    <h2 className="text-2xl font-semibold text-white tracking-normal">
                      프로젝트 개요
                    </h2>
                    <p className="text-sm text-white tracking-normal opacity-80">
                      {project.url}
                    </p>
                  </div>
                </div>

                <div className="space-y-6 text-base text-white tracking-normal leading-relaxed">
                  <p className="break-keep-ko text-lg">
                    {project.longDescription}
                  </p>
                </div>
              </div>
            </GlassCard>

            {/* Features */}
            <GlassCard variant="light" className="p-6">
              <div className="space-y-6">
                <div className="flex items-center space-x-3 mb-6">
                  <div className="w-12 h-12 rounded-xl bg-gradient-to-br from-blue-500 to-cyan-500 flex items-center justify-center shadow-lg">
                    <TrendingUp size={24} className="text-white" />
                  </div>
                  <div>
                    <h2 className="text-2xl font-semibold text-white tracking-normal">
                      주요 기능
                    </h2>
                    <p className="text-sm text-white tracking-normal opacity-80">
                      프로젝트의 핵심 기능들
                    </p>
                  </div>
                </div>

                <div className="grid grid-cols-1 md:grid-cols-2 gap-4">
                  {project.features.map((feature, index) => (
                    <div key={index} className="p-4 bg-white/5 rounded-lg">
                      <p className="text-white text-sm font-medium tracking-normal">
                        {feature}
                      </p>
                    </div>
                  ))}
                </div>
              </div>
            </GlassCard>

            {/* Technologies */}
            <GlassCard variant="light" className="p-6">
              <div className="space-y-6">
                <div className="flex items-center space-x-3 mb-6">
                  <div className="w-12 h-12 rounded-xl bg-gradient-to-br from-purple-500 to-pink-500 flex items-center justify-center shadow-lg">
                    <Crown size={24} className="text-white" />
                  </div>
                  <div>
                    <h2 className="text-2xl font-semibold text-white tracking-normal">
                      사용 기술
                    </h2>
                    <p className="text-sm text-white tracking-normal opacity-80">
                      프로젝트 개발에 사용된 기술 스택
                    </p>
                  </div>
                </div>

                <div className="flex flex-wrap gap-3">
                  {project.technologies.map((tech, index) => (
                    <span
                      key={index}
                      className="px-3 py-2 bg-white/10 rounded-full text-white text-sm font-medium tracking-normal"
                    >
                      {tech}
                    </span>
                  ))}
                </div>
              </div>
            </GlassCard>

            {/* Contact & Links */}
            <GlassCard variant="strong" className="p-6">
              <div className="space-y-6">
                <div className="flex items-center space-x-3 mb-6">
                  <div className="w-12 h-12 rounded-xl bg-gradient-to-br from-green-500 to-emerald-500 flex items-center justify-center shadow-lg">
                    <Mail size={24} className="text-white" />
                  </div>
                  <div>
                    <h2 className="text-2xl font-semibold text-white tracking-normal">
                      프로젝트 관련 문의
                    </h2>
                    <p className="text-sm text-white tracking-normal opacity-80">
                      궁금한 점이 있으시면 언제든 연락주세요
                    </p>
                  </div>
                </div>

                <div className="flex flex-col sm:flex-row items-center justify-center gap-4">
                  <WaveButton
                    variant="primary"
                    onClick={() =>
                      (window.location.href = 'mailto:deasoung@gmail.com')
                    }
                    className="px-6 py-3"
                  >
                    <Mail className="w-5 h-5" />
                    프로젝트 문의하기
                  </WaveButton>

                  <WaveButton
                    variant="secondary"
                    onClick={() =>
                      window.open(`https://${project.url}`, '_blank')
                    }
                    className="px-6 py-3"
                  >
                    <ExternalLink className="w-5 h-5" />
                    프로젝트 방문하기
                  </WaveButton>
                </div>

                <div className="text-center space-y-3">
                  <p className="text-white text-sm opacity-60 tracking-normal">
                    Moonwave Plan HQ
                  </p>
                  <p className="text-white text-sm opacity-80 tracking-normal">
                    전략적 디지털 계획실에서 당신의 계획 파동을 기다립니다.
                  </p>
                </div>
              </div>
            </GlassCard>
          </div>
        </div>
      </main>
    </div>
  );
}

export default ProjectDetail;<|MERGE_RESOLUTION|>--- conflicted
+++ resolved
@@ -15,10 +15,6 @@
   technologies: string[];
   status: string;
   launchDate: string;
-<<<<<<< HEAD
-  icon: React.ComponentType<{ size?: number; className?: string }>;
-=======
->>>>>>> 12711b4b
 }
 
 export function ProjectDetail() {
