import React from 'react';
import { useParams, Link } from 'react-router-dom';
import { ArrowLeft, ExternalLink, Mail, Globe, Music, CreditCard, Coins, Gift, TrendingUp, Crown } from 'lucide-react';
import { Header } from '../layout/Header';
import { WaveBackground } from '../layout/WaveBackground';
import { GlassCard } from '../ui/GlassCard';
import { WaveButton } from '../ui/WaveButton';

interface ProjectData {
  name: string;
  url: string;
  description: string;
<<<<<<< HEAD
  icon: React.ComponentType<any>;
=======
  icon: React.ComponentType<{ size?: number; className?: string }> | React.ForwardRefExoticComponent<any>;
>>>>>>> 4fe31c61
  color: string;
  longDescription: string;
  features: string[];
  technologies: string[];
  status: string;
  launchDate: string;
}

export function ProjectDetail() {
  const { projectId } = useParams<{ projectId: string }>();

  const projects: Record<string, ProjectData> = {
    'music-platform': {
      name: 'Music Platform',
      url: 'music.moonwave.kr',
      description: 'Moonwave만의 감성음악 제작',
      icon: Music,
      color: 'from-purple-500 to-pink-500',
      longDescription: 'Moonwave만의 독특한 감성과 철학을 담은 음악 제작 플랫폼입니다. AI 기술을 활용하여 개인만의 고유한 음악 파동을 만들어갑니다.',
      features: [
        'AI 기반 음악 생성 및 편집',
        '개인화된 플레이리스트 추천',
        '실시간 음악 공유 및 협업',
        '다양한 장르와 스타일 지원',
        '모바일 최적화 인터페이스'
      ],
      technologies: ['React', 'Node.js', 'Web Audio API', 'AI Music Generation', 'Cloud Storage'],
      status: '개발 중',
      launchDate: '2025년 Q2 예정'
    },
    'travel-service': {
      name: 'Travel Service',
      url: 'travel.moonwave.kr',
      description: 'Moonwave과 함께 세계여행',
      icon: Globe,
      color: 'from-blue-500 to-cyan-500',
      longDescription: '세계 각지의 아름다운 여행지를 Moonwave만의 관점으로 소개하고, 개인화된 여행 경험을 제공합니다.',
      features: [
        '개인화된 여행 경로 추천',
        '실시간 여행 정보 업데이트',
        '여행 사진 및 메모 관리',
        '여행 커뮤니티 및 리뷰',
        '여행 예산 관리 도구'
      ],
      technologies: ['React Native', 'Firebase', 'Google Maps API', 'Image Recognition', 'Social Features'],
      status: '베타 서비스',
      launchDate: '2024년 12월'
    },
    'subscription-manager': {
      name: 'Subscription Manager',
      url: 'sub.moonwave.kr',
      description: 'AI 서비스 중심의 구독 관리',
      icon: CreditCard,
      color: 'from-green-500 to-emerald-500',
      longDescription: 'AI 서비스와 디지털 구독 서비스를 효율적으로 관리하고 최적화할 수 있는 스마트 구독 관리 플랫폼입니다.',
      features: [
        '구독 서비스 통합 관리',
        'AI 기반 비용 최적화 추천',
        '자동 갱신 알림 및 제어',
        '사용량 분석 및 리포트',
        '구독 서비스 비교 분석'
      ],
      technologies: ['Vue.js', 'Python', 'Machine Learning', 'Payment APIs', 'Analytics'],
      status: '계획 중',
      launchDate: '2025년 Q3 예정'
    },
    'crypto-trading': {
      name: 'Crypto Trading',
      url: 'btc.moonwave.kr',
      description: 'Moonwave와 함께하는 크립토 매매',
      icon: Coins,
      color: 'from-yellow-500 to-orange-500',
      longDescription: '크립토 자산의 안전하고 효율적인 거래를 위한 전문 플랫폼으로, Moonwave만의 전략적 접근 방식을 제공합니다.',
      features: [
        '실시간 시장 데이터 분석',
        'AI 기반 거래 신호 제공',
        '포트폴리오 관리 및 추적',
        '리스크 관리 도구',
        '다양한 거래소 연동'
      ],
      technologies: ['Next.js', 'WebSocket', 'Trading APIs', 'Blockchain', 'Data Analytics'],
      status: '개발 중',
      launchDate: '2025년 Q4 예정'
    },
    'music-album': {
      name: 'Music Album',
      url: 'oh.moonwave.kr',
      description: '국가대표 오안나 헌정 앨범',
      icon: Gift,
      color: 'from-pink-500 to-rose-500',
      longDescription: '국가대표 선수 오안나를 위한 특별한 헌정 앨범 프로젝트로, Moonwave만의 음악적 감성으로 스포츠 정신을 표현합니다.',
      features: [
        '독창적인 헌정 곡 작곡',
        '인터랙티브 음악 경험',
        '팬 참여형 콘텐츠',
        '스포츠 정신 표현',
        '특별한 음악 비주얼'
      ],
      technologies: ['Web Audio', 'Canvas API', 'Interactive Media', 'Sound Design', 'Visual Effects'],
      status: '완료',
      launchDate: '2024년 8월'
    },
    'financial-strategy': {
      name: 'Financial Strategy',
      url: 'financial.moonwave.kr',
      description: 'Moonwave와 함께하는 금융투자 전략',
      icon: TrendingUp,
      color: 'from-emerald-500 to-teal-500',
      longDescription: '개인 투자자들을 위한 스마트한 금융 전략 플랫폼으로, Moonwave만의 분석적 접근으로 투자 성공률을 높입니다.',
      features: [
        'AI 기반 투자 전략 분석',
        '포트폴리오 최적화',
        '시장 트렌드 예측',
        '리스크 평가 도구',
        '투자 교육 콘텐츠'
      ],
      technologies: ['React', 'Python', 'Financial APIs', 'Machine Learning', 'Data Visualization'],
      status: '계획 중',
      launchDate: '2025년 Q1 예정'
    },
    'kids-platform': {
      name: 'Kids Platform',
      url: 'lego.moonwave.kr',
      description: '아이들과 함께 Lego 블럭 재사용 조립놀이',
      icon: Crown,
      color: 'from-indigo-500 to-purple-500',
      longDescription: '아이들의 창의력과 문제 해결 능력을 키우는 교육적 레고 플랫폼으로, 지속가능한 놀이 문화를 만들어갑니다.',
      features: [
        '가상 레고 조립 시뮬레이션',
        '교육적 퍼즐 및 도전 과제',
        '부모-자녀 협업 기능',
        '창작물 공유 커뮤니티',
        '진행 상황 추적 및 성취감'
      ],
      technologies: ['Three.js', 'WebGL', 'Game Engine', 'Educational Content', 'Social Features'],
      status: '개발 중',
      launchDate: '2025년 Q2 예정'
    }
  };

  const project = projects[projectId || ''];

  if (!project) {
    return (
      <div className="min-h-screen relative">
        <WaveBackground />
        <Header />
        <main className="pt-28 pb-6 relative z-10">
          <div className="max-w-6xl xl:max-w-7xl 2xl:max-w-8xl mx-auto px-4 sm:px-6 lg:px-8 xl:px-12">
            <GlassCard variant="strong" className="p-8 text-center">
              <h1 className="text-3xl font-bold text-white mb-4">프로젝트를 찾을 수 없습니다</h1>
              <p className="text-white opacity-80 mb-6">요청하신 프로젝트 정보가 존재하지 않습니다.</p>
              <Link to="/about">
                <WaveButton variant="primary">About 페이지로 돌아가기</WaveButton>
              </Link>
            </GlassCard>
          </div>
        </main>
      </div>
    );
  }



  return (
    <div className="min-h-screen relative">
      <WaveBackground />
      <Header />
      
      <main className="pt-28 pb-6 relative z-10">
        <div className="max-w-6xl xl:max-w-7xl 2xl:max-w-8xl mx-auto px-4 sm:px-6 lg:px-8 xl:px-12">
          
          {/* Navigation */}
          <div className="mb-8">
            <Link
              to="/about"
              className="inline-flex items-center gap-2 text-white hover:text-primary-400 transition-colors duration-200"
            >
              <ArrowLeft size={16} />
              <span>About 페이지로 돌아가기</span>
            </Link>
          </div>

          {/* Hero Section */}
          <div className="text-center mb-8">
            <GlassCard variant="strong" className="p-8">
              <div className="space-y-6">
                <div className="flex items-center justify-center gap-4">
                  <div className={`w-20 h-20 rounded-2xl flex items-center justify-center shadow-lg bg-gradient-to-r ${project.color}`}>
                  </div>
                  <div className="text-left">
                    <h1 className="text-4xl font-bold text-white mb-2 tracking-normal">
                      {project.name}
                    </h1>
                    <p className="text-lg text-white opacity-80 tracking-normal">
                      {project.description}
                    </p>
                  </div>
                </div>
                
                <div className="flex items-center justify-center gap-6">
                  <div className="flex items-center gap-2">
                    <div className="w-3 h-3 rounded-full bg-green-400"></div>
                    <span className="text-sm text-white tracking-normal">{project.status}</span>
                  </div>
                  <div className="flex items-center gap-2">
                    <span className="text-sm text-white opacity-60 tracking-normal">출시 예정:</span>
                    <span className="text-sm text-white tracking-normal">{project.launchDate}</span>
                  </div>
                </div>
              </div>
            </GlassCard>
          </div>

          <div className="space-y-8">
            
            {/* Project Overview */}
            <GlassCard variant="light" className="p-6">
              <div className="space-y-6">
                <div className="flex items-center space-x-3 mb-6">
                  <div className={`w-12 h-12 rounded-xl flex items-center justify-center shadow-lg bg-gradient-to-r ${project.color}`}>
                  </div>
                  <div>
                    <h2 className="text-2xl font-semibold text-white tracking-normal">
                      프로젝트 개요
                    </h2>
                    <p className="text-sm text-white tracking-normal opacity-80">
                      {project.url}
                    </p>
                  </div>
                </div>

                <div className="space-y-6 text-base text-white tracking-normal leading-relaxed">
                  <p className="break-keep-ko text-lg">
                    {project.longDescription}
                  </p>
                </div>
              </div>
            </GlassCard>

            {/* Features */}
            <GlassCard variant="light" className="p-6">
              <div className="space-y-6">
                <div className="flex items-center space-x-3 mb-6">
                  <div className="w-12 h-12 rounded-xl bg-gradient-to-br from-blue-500 to-cyan-500 flex items-center justify-center shadow-lg">
                    <TrendingUp size={24} className="text-white" />
                  </div>
                  <div>
                    <h2 className="text-2xl font-semibold text-white tracking-normal">
                      주요 기능
                    </h2>
                    <p className="text-sm text-white tracking-normal opacity-80">
                      프로젝트의 핵심 기능들
                    </p>
                  </div>
                </div>

                <div className="grid grid-cols-1 md:grid-cols-2 gap-4">
                  {project.features.map((feature, index) => (
                    <div key={index} className="p-4 bg-white/5 rounded-lg">
                      <p className="text-white text-sm font-medium tracking-normal">
                        {feature}
                      </p>
                    </div>
                  ))}
                </div>
              </div>
            </GlassCard>

            {/* Technologies */}
            <GlassCard variant="light" className="p-6">
              <div className="space-y-6">
                <div className="flex items-center space-x-3 mb-6">
                  <div className="w-12 h-12 rounded-xl bg-gradient-to-br from-purple-500 to-pink-500 flex items-center justify-center shadow-lg">
                    <Crown size={24} className="text-white" />
                  </div>
                  <div>
                    <h2 className="text-2xl font-semibold text-white tracking-normal">
                      사용 기술
                    </h2>
                    <p className="text-sm text-white tracking-normal opacity-80">
                      프로젝트 개발에 사용된 기술 스택
                    </p>
                  </div>
                </div>

                <div className="flex flex-wrap gap-3">
                  {project.technologies.map((tech, index) => (
                    <span
                      key={index}
                      className="px-3 py-2 bg-white/10 rounded-full text-white text-sm font-medium tracking-normal"
                    >
                      {tech}
                    </span>
                  ))}
                </div>
              </div>
            </GlassCard>

            {/* Contact & Links */}
            <GlassCard variant="strong" className="p-6">
              <div className="space-y-6">
                <div className="flex items-center space-x-3 mb-6">
                  <div className="w-12 h-12 rounded-xl bg-gradient-to-br from-green-500 to-emerald-500 flex items-center justify-center shadow-lg">
                    <Mail size={24} className="text-white" />
                  </div>
                  <div>
                    <h2 className="text-2xl font-semibold text-white tracking-normal">
                      프로젝트 관련 문의
                    </h2>
                    <p className="text-sm text-white tracking-normal opacity-80">
                      궁금한 점이 있으시면 언제든 연락주세요
                    </p>
                  </div>
                </div>

                <div className="flex flex-col sm:flex-row items-center justify-center gap-4">
                  <WaveButton
                    variant="primary"
                    onClick={() =>
                      (window.location.href = 'mailto:deasoung@gmail.com')
                    }
                    className="px-6 py-3"
                  >
                    <Mail className="w-5 h-5" />
                    프로젝트 문의하기
                  </WaveButton>

                  <WaveButton
                    variant="secondary"
                    onClick={() =>
                      window.open(`https://${project.url}`, '_blank')
                    }
                    className="px-6 py-3"
                  >
                    <ExternalLink className="w-5 h-5" />
                    프로젝트 방문하기
                  </WaveButton>
                </div>

                <div className="text-center space-y-3">
                  <p className="text-white text-sm opacity-60 tracking-normal">
                    Moonwave Plan HQ
                  </p>
                  <p className="text-white text-sm opacity-80 tracking-normal">
                    전략적 디지털 계획실에서 당신의 계획 파동을 기다립니다.
                  </p>
                </div>
              </div>
            </GlassCard>
          </div>
        </div>
      </main>
    </div>
  );
}

export default ProjectDetail;<|MERGE_RESOLUTION|>--- conflicted
+++ resolved
@@ -10,11 +10,6 @@
   name: string;
   url: string;
   description: string;
-<<<<<<< HEAD
-  icon: React.ComponentType<any>;
-=======
-  icon: React.ComponentType<{ size?: number; className?: string }> | React.ForwardRefExoticComponent<any>;
->>>>>>> 4fe31c61
   color: string;
   longDescription: string;
   features: string[];
