import React from 'react';
import { useParams, Link } from 'react-router-dom';
import { ArrowLeft, ExternalLink, Mail, Globe, Music, CreditCard, Coins, Gift, TrendingUp, Crown } from 'lucide-react';
import { Header } from '../layout/Header';
import { WaveBackground } from '../layout/WaveBackground';
import { GlassCard } from '../ui/GlassCard';
import { WaveButton } from '../ui/WaveButton';

interface ProjectData {
  name: string;
  url: string;
  description: string;
  icon: React.ComponentType<{ size?: number; className?: string }>;
  color: string;
  longDescription: string;
  features: string[];
  technologies: string[];
  status: string;
  launchDate: string;
}

export function ProjectDetail() {
  const { projectId } = useParams<{ projectId: string }>();

  const projects: Record<string, ProjectData> = {
    'music-platform': {
      name: 'Music Platform',
      url: 'music.moonwave.kr',
      description: 'Moonwave만의 감성음악 제작',
      icon: Music,
      color: 'from-purple-500 to-pink-500',
      longDescription: 'Moonwave만의 독특한 감성과 철학을 담은 음악 제작 플랫폼입니다. AI 기술을 활용하여 개인만의 고유한 음악 파동을 만들어갑니다.',
      features: [
        'AI 기반 음악 생성 및 편집',
        '개인화된 플레이리스트 추천',
        '실시간 음악 공유 및 협업',
        '다양한 장르와 스타일 지원',
        '모바일 최적화 인터페이스'
      ],
      technologies: ['React', 'Node.js', 'Web Audio API', 'AI Music Generation', 'Cloud Storage'],
      status: '개발 중',
      launchDate: '2025년 Q2 예정'
    },
    'travel-service': {
      name: 'Travel Service',
      url: 'travel.moonwave.kr',
      description: 'Moonwave과 함께 세계여행',
      icon: Globe,
      color: 'from-blue-500 to-cyan-500',
      longDescription: '세계 각지의 아름다운 여행지를 Moonwave만의 관점으로 소개하고, 개인화된 여행 경험을 제공합니다.',
      features: [
        '개인화된 여행 경로 추천',
        '실시간 여행 정보 업데이트',
        '여행 사진 및 메모 관리',
        '여행 커뮤니티 및 리뷰',
        '여행 예산 관리 도구'
      ],
      technologies: ['React Native', 'Firebase', 'Google Maps API', 'Image Recognition', 'Social Features'],
      status: '베타 서비스',
      launchDate: '2024년 12월'
    },
    'subscription-manager': {
      name: 'Subscription Manager',
      url: 'sub.moonwave.kr',
      description: 'AI 서비스 중심의 구독 관리',
      icon: CreditCard,
      color: 'from-green-500 to-emerald-500',
      longDescription: 'AI 서비스와 디지털 구독 서비스를 효율적으로 관리하고 최적화할 수 있는 스마트 구독 관리 플랫폼입니다.',
      features: [
        '구독 서비스 통합 관리',
        'AI 기반 비용 최적화 추천',
        '자동 갱신 알림 및 제어',
        '사용량 분석 및 리포트',
        '구독 서비스 비교 분석'
      ],
      technologies: ['Vue.js', 'Python', 'Machine Learning', 'Payment APIs', 'Analytics'],
      status: '계획 중',
      launchDate: '2025년 Q3 예정'
    },
    'crypto-trading': {
      name: 'Crypto Trading',
      url: 'btc.moonwave.kr',
      description: 'Moonwave와 함께하는 크립토 매매',
      icon: Coins,
      color: 'from-yellow-500 to-orange-500',
      longDescription: '크립토 자산의 안전하고 효율적인 거래를 위한 전문 플랫폼으로, Moonwave만의 전략적 접근 방식을 제공합니다.',
      features: [
        '실시간 시장 데이터 분석',
        'AI 기반 거래 신호 제공',
        '포트폴리오 관리 및 추적',
        '리스크 관리 도구',
        '다양한 거래소 연동'
      ],
      technologies: ['Next.js', 'WebSocket', 'Trading APIs', 'Blockchain', 'Data Analytics'],
      status: '개발 중',
      launchDate: '2025년 Q4 예정'
    },
    'music-album': {
      name: 'Music Album',
      url: 'oh.moonwave.kr',
      description: '국가대표 오안나 헌정 앨범',
      icon: Gift,
      color: 'from-pink-500 to-rose-500',
      longDescription: '국가대표 선수 오안나를 위한 특별한 헌정 앨범 프로젝트로, Moonwave만의 음악적 감성으로 스포츠 정신을 표현합니다.',
      features: [
        '독창적인 헌정 곡 작곡',
        '인터랙티브 음악 경험',
        '팬 참여형 콘텐츠',
        '스포츠 정신 표현',
        '특별한 음악 비주얼'
      ],
      technologies: ['Web Audio', 'Canvas API', 'Interactive Media', 'Sound Design', 'Visual Effects'],
      status: '완료',
      launchDate: '2024년 8월'
    },
    'financial-strategy': {
      name: 'Financial Strategy',
      url: 'financial.moonwave.kr',
      description: 'Moonwave와 함께하는 금융투자 전략',
      icon: TrendingUp,
      color: 'from-emerald-500 to-teal-500',
      longDescription: '개인 투자자들을 위한 스마트한 금융 전략 플랫폼으로, Moonwave만의 분석적 접근으로 투자 성공률을 높입니다.',
      features: [
        'AI 기반 투자 전략 분석',
        '포트폴리오 최적화',
        '시장 트렌드 예측',
        '리스크 평가 도구',
        '투자 교육 콘텐츠'
      ],
      technologies: ['React', 'Python', 'Financial APIs', 'Machine Learning', 'Data Visualization'],
      status: '계획 중',
      launchDate: '2025년 Q1 예정'
    },
    'kids-platform': {
      name: 'Kids Platform',
      url: 'lego.moonwave.kr',
      description: '아이들과 함께 Lego 블럭 재사용 조립놀이',
      icon: Crown,
      color: 'from-indigo-500 to-purple-500',
      longDescription: '아이들의 창의력과 문제 해결 능력을 키우는 교육적 레고 플랫폼으로, 지속가능한 놀이 문화를 만들어갑니다.',
      features: [
        '가상 레고 조립 시뮬레이션',
        '교육적 퍼즐 및 도전 과제',
        '부모-자녀 협업 기능',
        '창작물 공유 커뮤니티',
        '진행 상황 추적 및 성취감'
      ],
      technologies: ['Three.js', 'WebGL', 'Game Engine', 'Educational Content', 'Social Features'],
      status: '개발 중',
      launchDate: '2025년 Q2 예정'
    }
  };

  const project = projects[projectId || ''];

  if (!project) {
    return (
      <div className="min-h-screen relative">
        <WaveBackground />
        <Header />
        <main className="pt-28 pb-6 relative z-10">
          <div className="max-w-6xl xl:max-w-7xl 2xl:max-w-8xl mx-auto px-4 sm:px-6 lg:px-8 xl:px-12">
            <GlassCard variant="strong" className="p-8 text-center">
              <h1 className="text-3xl font-bold text-white mb-4">프로젝트를 찾을 수 없습니다</h1>
              <p className="text-white opacity-80 mb-6">요청하신 프로젝트 정보가 존재하지 않습니다.</p>
              <Link to="/about">
                <WaveButton variant="primary">About 페이지로 돌아가기</WaveButton>
              </Link>
            </GlassCard>
          </div>
        </main>
      </div>
    );
  }

  const IconComponent = project.icon;

  return (
    <div className="min-h-screen relative">
      <WaveBackground />
      <Header />
      
      <main className="pt-28 pb-6 relative z-10">
        <div className="max-w-6xl xl:max-w-7xl 2xl:max-w-8xl mx-auto px-4 sm:px-6 lg:px-8 xl:px-12">
          
          {/* Navigation */}
          <div className="mb-8">
            <Link
              to="/about"
              className="inline-flex items-center gap-2 text-white hover:text-primary-400 transition-colors duration-200"
            >
              <ArrowLeft size={16} />
              <span>About 페이지로 돌아가기</span>
            </Link>
          </div>

          {/* Hero Section */}
          <div className="text-center mb-8">
            <GlassCard variant="strong" className="p-8">
              <div className="space-y-6">
                <div className="flex items-center justify-center gap-4">
                  <div className={`w-20 h-20 rounded-2xl flex items-center justify-center shadow-lg bg-gradient-to-r ${project.color}`}>
<<<<<<< HEAD
                    {React.createElement(project.icon as React.ComponentType<{ size: number; className: string }>, { size: 32, className: "text-white" })}
=======
                    <project.icon size={32} className="text-white" />
>>>>>>> 725cf30e
                  </div>
                  <div className="text-left">
                    <h1 className="text-4xl font-bold text-white mb-2 tracking-normal">
                      {project.name}
                    </h1>
                    <p className="text-lg text-white opacity-80 tracking-normal">
                      {project.description}
                    </p>
                  </div>
                </div>
                
                <div className="flex items-center justify-center gap-6">
                  <div className="flex items-center gap-2">
                    <div className="w-3 h-3 rounded-full bg-green-400"></div>
                    <span className="text-sm text-white tracking-normal">{project.status}</span>
                  </div>
                  <div className="flex items-center gap-2">
                    <span className="text-sm text-white opacity-60 tracking-normal">출시 예정:</span>
                    <span className="text-sm text-white tracking-normal">{project.launchDate}</span>
                  </div>
                </div>
              </div>
            </GlassCard>
          </div>

          <div className="space-y-8">
            
            {/* Project Overview */}
            <GlassCard variant="light" className="p-6">
              <div className="space-y-6">
                <div className="flex items-center space-x-3 mb-6">
                  <div className={`w-12 h-12 rounded-xl flex items-center justify-center shadow-lg bg-gradient-to-r ${project.color}`}>
<<<<<<< HEAD
                    {React.createElement(project.icon as React.ComponentType<{ size: number; className: string }>, { size: 24, className: "text-white" })}
=======
                    <project.icon size={24} className="text-white" />
>>>>>>> 725cf30e
                  </div>
                  <div>
                    <h2 className="text-2xl font-semibold text-white tracking-normal">
                      프로젝트 개요
                    </h2>
                    <p className="text-sm text-white tracking-normal opacity-80">
                      {project.url}
                    </p>
                  </div>
                </div>

                <div className="space-y-6 text-base text-white tracking-normal leading-relaxed">
                  <p className="break-keep-ko text-lg">
                    {project.longDescription}
                  </p>
                </div>
              </div>
            </GlassCard>

            {/* Features */}
            <GlassCard variant="light" className="p-6">
              <div className="space-y-6">
                <div className="flex items-center space-x-3 mb-6">
                  <div className="w-12 h-12 rounded-xl bg-gradient-to-br from-blue-500 to-cyan-500 flex items-center justify-center shadow-lg">
                    <TrendingUp size={24} className="text-white" />
                  </div>
                  <div>
                    <h2 className="text-2xl font-semibold text-white tracking-normal">
                      주요 기능
                    </h2>
                    <p className="text-sm text-white tracking-normal opacity-80">
                      프로젝트의 핵심 기능들
                    </p>
                  </div>
                </div>

                <div className="grid grid-cols-1 md:grid-cols-2 gap-4">
                  {project.features.map((feature, index) => (
                    <div key={index} className="p-4 bg-white/5 rounded-lg">
                      <p className="text-white text-sm font-medium tracking-normal">
                        {feature}
                      </p>
                    </div>
                  ))}
                </div>
              </div>
            </GlassCard>

            {/* Technologies */}
            <GlassCard variant="light" className="p-6">
              <div className="space-y-6">
                <div className="flex items-center space-x-3 mb-6">
                  <div className="w-12 h-12 rounded-xl bg-gradient-to-br from-purple-500 to-pink-500 flex items-center justify-center shadow-lg">
                    <Crown size={24} className="text-white" />
                  </div>
                  <div>
                    <h2 className="text-2xl font-semibold text-white tracking-normal">
                      사용 기술
                    </h2>
                    <p className="text-sm text-white tracking-normal opacity-80">
                      프로젝트 개발에 사용된 기술 스택
                    </p>
                  </div>
                </div>

                <div className="flex flex-wrap gap-3">
                  {project.technologies.map((tech, index) => (
                    <span
                      key={index}
                      className="px-3 py-2 bg-white/10 rounded-full text-white text-sm font-medium tracking-normal"
                    >
                      {tech}
                    </span>
                  ))}
                </div>
              </div>
            </GlassCard>

            {/* Contact & Links */}
            <GlassCard variant="strong" className="p-6">
              <div className="space-y-6">
                <div className="flex items-center space-x-3 mb-6">
                  <div className="w-12 h-12 rounded-xl bg-gradient-to-br from-green-500 to-emerald-500 flex items-center justify-center shadow-lg">
                    <Mail size={24} className="text-white" />
                  </div>
                  <div>
                    <h2 className="text-2xl font-semibold text-white tracking-normal">
                      프로젝트 관련 문의
                    </h2>
                    <p className="text-sm text-white tracking-normal opacity-80">
                      궁금한 점이 있으시면 언제든 연락주세요
                    </p>
                  </div>
                </div>

                <div className="flex flex-col sm:flex-row items-center justify-center gap-4">
                  <WaveButton
                    variant="primary"
                    onClick={() =>
                      (window.location.href = 'mailto:deasoung@gmail.com')
                    }
                    className="px-6 py-3"
                  >
                    <Mail className="w-5 h-5" />
                    프로젝트 문의하기
                  </WaveButton>

                  <WaveButton
                    variant="secondary"
                    onClick={() =>
                      window.open(`https://${project.url}`, '_blank')
                    }
                    className="px-6 py-3"
                  >
                    <ExternalLink className="w-5 h-5" />
                    프로젝트 방문하기
                  </WaveButton>
                </div>

                <div className="text-center space-y-3">
                  <p className="text-white text-sm opacity-60 tracking-normal">
                    Moonwave Plan HQ
                  </p>
                  <p className="text-white text-sm opacity-80 tracking-normal">
                    전략적 디지털 계획실에서 당신의 계획 파동을 기다립니다.
                  </p>
                </div>
              </div>
            </GlassCard>
          </div>
        </div>
      </main>
    </div>
  );
}

export default ProjectDetail;<|MERGE_RESOLUTION|>--- conflicted
+++ resolved
@@ -200,11 +200,6 @@
               <div className="space-y-6">
                 <div className="flex items-center justify-center gap-4">
                   <div className={`w-20 h-20 rounded-2xl flex items-center justify-center shadow-lg bg-gradient-to-r ${project.color}`}>
-<<<<<<< HEAD
-                    {React.createElement(project.icon as React.ComponentType<{ size: number; className: string }>, { size: 32, className: "text-white" })}
-=======
-                    <project.icon size={32} className="text-white" />
->>>>>>> 725cf30e
                   </div>
                   <div className="text-left">
                     <h1 className="text-4xl font-bold text-white mb-2 tracking-normal">
@@ -237,11 +232,6 @@
               <div className="space-y-6">
                 <div className="flex items-center space-x-3 mb-6">
                   <div className={`w-12 h-12 rounded-xl flex items-center justify-center shadow-lg bg-gradient-to-r ${project.color}`}>
-<<<<<<< HEAD
-                    {React.createElement(project.icon as React.ComponentType<{ size: number; className: string }>, { size: 24, className: "text-white" })}
-=======
-                    <project.icon size={24} className="text-white" />
->>>>>>> 725cf30e
                   </div>
                   <div>
                     <h2 className="text-2xl font-semibold text-white tracking-normal">
