// Settings 모듈 전용 타입 정의
export interface SettingsTab {
  id: string;
  label: string;
<<<<<<< HEAD
  icon: React.ComponentType<{ className?: string; size?: number }>;
=======
  icon: React.ComponentType<{ className?: string }>;
>>>>>>> ed08586d
}

export interface UserProfile {
  displayName: string;
  email: string;
  phone?: string;
  location?: string;
  bio?: string;
  avatar?: string;
}

export interface NotificationPreferences {
  channels: {
    push: boolean;
    inApp: boolean;
  };
  types: {
    taskReminders: boolean;
    taskAssigned: boolean;
    taskCompleted: boolean;
    taskComments: boolean;
    groupInvites: boolean;
    groupUpdates: boolean;
    weeklyDigest: boolean;
    dailySummary: boolean;
  };
  timing: {
    doNotDisturb: boolean;
    doNotDisturbStart: string;
    doNotDisturbEnd: string;
    reminderTiming: string;
  };
  sound: {
    enabled: boolean;
    volume: number;
    vibration: boolean;
  };
}

export interface AppearanceSettings {
  language: string;
  timezone: string;
  dateFormat: string;
  weekStartsOn: number; // 0 = Sunday, 1 = Monday
}

export interface PrivacySettings {
  profileVisible: boolean;
  statsVisible: boolean;
  activityVisible: boolean;
}

export interface DataSettings {
  autoBackup: boolean;
  backupFrequency: 'daily' | 'weekly' | 'monthly';
  dataRetention: number; // days
}

// 통합된 Settings 상태
export interface SettingsState {
  profile: UserProfile;
  notifications: NotificationPreferences;
  appearance: AppearanceSettings;
  privacy: PrivacySettings;
  data: DataSettings;
}

// Settings 액션 타입
export type SettingsAction =
  | { type: 'UPDATE_PROFILE'; payload: Partial<UserProfile> }
  | { type: 'UPDATE_NOTIFICATIONS'; payload: Partial<NotificationPreferences> }
  | { type: 'UPDATE_APPEARANCE'; payload: Partial<AppearanceSettings> }
  | { type: 'UPDATE_PRIVACY'; payload: Partial<PrivacySettings> }
  | { type: 'UPDATE_DATA'; payload: Partial<DataSettings> }
  | { type: 'RESET_TO_DEFAULTS' }
  | { type: 'LOAD_SETTINGS'; payload: SettingsState };

// 설정 컨테이너 props
export interface SettingsContainerProps {
  mode?: 'page' | 'modal';
  initialTab?: string;
  onClose?: () => void;
  enableCallback?: boolean;
}

// 설정 모달 props
export interface SettingsModalProps {
  isOpen?: boolean;
  onClose?: () => void;
  children: React.ReactNode;
  title?: string;
}

// 설정 섹션 공통 props
export interface SettingsSectionProps {
  isActive: boolean;
  settings: SettingsState;
  onUpdate: (action: SettingsAction) => void;
  onSave?: () => Promise<void>;
  saving?: boolean;
}

// 스위치 컴포넌트 props
export interface SettingsToggleProps {
  label: string;
  description?: string;
  checked: boolean;
  onChange: (checked: boolean) => void;
  disabled?: boolean;
}

// 설정 그룹 props
export interface SettingsGroupProps {
  title: string;
  description?: string;
  children: React.ReactNode;
  className?: string;
  icon?: React.ReactNode;
}<|MERGE_RESOLUTION|>--- conflicted
+++ resolved
@@ -2,11 +2,6 @@
 export interface SettingsTab {
   id: string;
   label: string;
-<<<<<<< HEAD
-  icon: React.ComponentType<{ className?: string; size?: number }>;
-=======
-  icon: React.ComponentType<{ className?: string }>;
->>>>>>> ed08586d
 }
 
 export interface UserProfile {
