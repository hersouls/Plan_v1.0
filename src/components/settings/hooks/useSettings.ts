import { doc, getDoc, Timestamp } from 'firebase/firestore';
import {
  useCallback,
  useEffect,
  useMemo,
  useReducer,
  useRef,
  useState,
} from 'react';
import { useAuth } from '../../../contexts/AuthContext';
import { db } from '../../../lib/firebase';
import StorageService from '../../../lib/storage';
import type {
  DataSettings,
  NotificationPreferences,
  PrivacySettings,
  SettingsAction,
  SettingsState,
  UserProfile,
} from '../types';

// 기본 설정값
const getDefaultSettings = (_user: unknown): SettingsState => {
  try {
    return {
      profile: {
        displayName: user?.displayName || '',
        email: user?.email || '',
        phone: '',
        location: 'Seoul, South Korea',
        bio: '',
        avatar: user?.photoURL || undefined,
      },
      notifications: {
        channels: {
          push: true,
          inApp: true,
        },
        types: {
          taskReminders: true,
          taskAssigned: true,
          taskCompleted: false,
          taskComments: true,
          groupInvites: true,
          groupUpdates: true,
          weeklyDigest: false,
          dailySummary: true,
        },
        timing: {
          doNotDisturb: false,
          doNotDisturbStart: '22:00',
          doNotDisturbEnd: '08:00',
          reminderTiming: '15min',
        },
        sound: {
          enabled: true,
          volume: 70,
          vibration: true,
        },
      },
      appearance: {
        language: 'ko',
        timezone: 'Asia/Seoul',
        dateFormat: 'yyyy-MM-dd',
        weekStartsOn: 1,
      },
      privacy: {
        profileVisible: true,
        statsVisible: true,
        activityVisible: false,
      },
      data: {
        autoBackup: true,
        backupFrequency: 'weekly',
        dataRetention: 90,
      },
    };
  } catch (error) {
    // 기본값 반환
    return {
      profile: {
        displayName: '',
        email: '',
        phone: '',
        location: 'Seoul, South Korea',
        bio: '',
        avatar: undefined,
      },
      notifications: {
        channels: {
          push: true,
          inApp: true,
        },
        types: {
          taskReminders: true,
          taskAssigned: true,
          taskCompleted: false,
          taskComments: true,
          groupInvites: true,
          groupUpdates: true,
          weeklyDigest: false,
          dailySummary: true,
        },
        timing: {
          doNotDisturb: false,
          doNotDisturbStart: '22:00',
          doNotDisturbEnd: '08:00',
          reminderTiming: '15min',
        },
        sound: {
          enabled: true,
          volume: 70,
          vibration: true,
        },
      },
      appearance: {
        language: 'ko',
        timezone: 'Asia/Seoul',
        dateFormat: 'yyyy-MM-dd',
        weekStartsOn: 1,
      },
      privacy: {
        profileVisible: true,
        statsVisible: true,
        activityVisible: false,
      },
      data: {
        autoBackup: true,
        backupFrequency: 'weekly',
        dataRetention: 90,
      },
    };
  }
};

// Settings Reducer
function settingsReducer(
  state: SettingsState,
  action: SettingsAction
): SettingsState {
  switch (action.type) {
    case 'UPDATE_PROFILE':
      return {
        ...state,
        profile: { ...state.profile, ...action.payload },
      };

    case 'UPDATE_NOTIFICATIONS':
      return {
        ...state,
        notifications: {
          ...state.notifications,
          ...action.payload,
          // Deep merge for nested objects
          channels: {
            ...state.notifications.channels,
            ...action.payload.channels,
          },
          types: { ...state.notifications.types, ...action.payload.types },
          timing: { ...state.notifications.timing, ...action.payload.timing },
          sound: { ...state.notifications.sound, ...action.payload.sound },
        },
      };

    case 'UPDATE_APPEARANCE':
      return {
        ...state,
        appearance: { ...state.appearance, ...action.payload },
      };

    case 'UPDATE_PRIVACY':
      return {
        ...state,
        privacy: { ...state.privacy, ...action.payload },
      };

    case 'UPDATE_DATA':
      return {
        ...state,
        data: { ...state.data, ...action.payload },
      };

    case 'LOAD_SETTINGS':
      return action.payload;

    case 'RESET_TO_DEFAULTS':
      return getDefaultSettings(null); // Will be updated with current user

    default:
      return state;
  }
}

export interface UseSettingsReturn {
  settings: SettingsState;
  updateSettings: (action: SettingsAction) => void;
  updateProfile: (updates: Partial<UserProfile>) => void;
  updateNotifications: (updates: Partial<NotificationPreferences>) => void;
  updatePrivacy: (updates: Partial<PrivacySettings>) => void;
  updateData: (updates: Partial<DataSettings>) => void;
  saveSettings: () => Promise<void>;
  loadSettings: () => Promise<void>;
  resetToDefaults: () => void;
  uploadAvatar: (
    file: File,
    onProgress?: (progress: number) => void
  ) => Promise<string>;
  deleteAvatar: () => Promise<void>;
  loading: boolean;
  saving: boolean;
  uploadingAvatar: boolean;
  error: string | null;
}

// Settings Hook
export function useSettings(): UseSettingsReturn {
  const [settings, dispatch] = useReducer(
    settingsReducer,
    getDefaultSettings(null)
  );
  const [loading, setLoading] = useState(false);
  const [saving, setSaving] = useState(false);
  const [uploadingAvatar, setUploadingAvatar] = useState(false);
  const [error, setError] = useState<string | null>(null);
  const syncIntervalRef = useRef<NodeJS.Timeout | null>(null);
  const lastSyncRef = useRef<number>(0);
  const isInitializedRef = useRef(false);

  // AuthContext 접근을 안전하게 처리
  const authContext = useAuth();

  // user 객체를 메모이제이션하여 불필요한 리렌더링 방지
  const currentUser = useMemo(() => {
    try {
      return authContext.user;
    } catch (error) {
      return null;
    }
  }, [authContext.user?.uid]); // uid만 의존

  // LocalStorage 키 (상수로 정의)
  const STORAGE_KEY = 'moonwave-settings' as const;

  // 설정 로드 함수 (의존성 없이 정의)
  const loadSettingsInternal = useCallback(async () => {
    const userId = currentUser?.uid;

    if (!userId) {
      // 사용자가 없으면 기본 설정만 로드
      const defaultSettings = getDefaultSettings(null);
      dispatch({ type: 'LOAD_SETTINGS', payload: defaultSettings });
      return;
    }

    setLoading(true);
    setError(null);

    try {
      // 마지막 동기화로부터 1시간이 지났는지 확인
      const now = Date.now();
      const oneHour = 60 * 60 * 1000; // 1시간 (밀리초)

      if (now - lastSyncRef.current < oneHour) {
        // 1시간이 지나지 않았으면 localStorage에서만 로드
        const savedSettings = localStorage.getItem(STORAGE_KEY);
        if (savedSettings) {
          const settings = JSON.parse(savedSettings);
          dispatch({ type: 'LOAD_SETTINGS', payload: settings });
        } else {
          const defaultSettings = getDefaultSettings(currentUser);
          dispatch({ type: 'LOAD_SETTINGS', payload: defaultSettings });
        }
        setLoading(false);
        return;
      }

      // Firebase에서 사용자 프로필 로드
      const userDocRef = doc(db, 'users', userId);
      const docSnapshot = await getDoc(userDocRef);

      try {
        if (docSnapshot.exists()) {
          const userProfile = docSnapshot.data();

          // localStorage에서 설정 로드
          const savedSettings = localStorage.getItem(STORAGE_KEY);
          let settings;

          if (savedSettings) {
            const parsed = JSON.parse(savedSettings);
            settings = {
              ...parsed,
              profile: {
                ...parsed.profile,
                displayName:
                  userProfile.displayName ||
                  authContext.user?.displayName ||
                  parsed.profile.displayName,
                email:
                  userProfile.email ||
                  authContext.user?.email ||
                  parsed.profile.email,
                phone: userProfile.phoneNumber || parsed.profile.phone,
                location:
                  userProfile.location ||
                  parsed.profile.location ||
                  'Seoul, South Korea',
                bio: userProfile.bio || parsed.profile.bio,
                avatar:
                  userProfile.photoURL ||
                  authContext.user?.photoURL ||
                  parsed.profile.avatar,
              },
              // Firestore에서 저장된 설정 데이터 복원
              notifications:
                userProfile.settings?.notifications || parsed.notifications,
              appearance: userProfile.settings?.appearance || parsed.appearance,
              privacy: userProfile.settings?.privacy || parsed.privacy,
              data: userProfile.settings?.data || parsed.data,
            };
          } else {
            // 기본값 사용하되 Firebase 데이터 반영
            settings = {
              ...getDefaultSettings(currentUser),
              profile: {
                ...getDefaultSettings(currentUser).profile,
                displayName:
                  userProfile.displayName ||
                  authContext.user?.displayName ||
                  getDefaultSettings(currentUser).profile.displayName,
                email:
                  userProfile.email ||
                  authContext.user?.email ||
                  getDefaultSettings(currentUser).profile.email,
                phone:
                  userProfile.phoneNumber ||
                  getDefaultSettings(currentUser).profile.phone,
                location:
                  userProfile.location ||
                  getDefaultSettings(currentUser).profile.location ||
                  'Seoul, South Korea',
                bio:
                  userProfile.bio ||
                  getDefaultSettings(currentUser).profile.bio,
                avatar:
                  userProfile.photoURL ||
                  authContext.user?.photoURL ||
                  getDefaultSettings(currentUser).profile.avatar,
              },
              // Firestore에서 저장된 설정 데이터 복원
              notifications:
                userProfile.settings?.notifications ||
                getDefaultSettings(currentUser).notifications,
              appearance:
                userProfile.settings?.appearance ||
                getDefaultSettings(currentUser).appearance,
              privacy:
                userProfile.settings?.privacy ||
                getDefaultSettings(currentUser).privacy,
              data:
                userProfile.settings?.data ||
                getDefaultSettings(currentUser).data,
            };
          }

          dispatch({ type: 'LOAD_SETTINGS', payload: settings });
          lastSyncRef.current = now; // 동기화 시간 업데이트
        } else {
          // 사용자 문서가 없으면 기본 설정 사용
          const defaultSettings = getDefaultSettings(currentUser);

          dispatch({ type: 'LOAD_SETTINGS', payload: defaultSettings });
          lastSyncRef.current = now; // 동기화 시간 업데이트
        }
      } catch (error) {
        setError('사용자 프로필을 처리하는 중 오류가 발생했습니다.');
      }
    } catch (error) {
      setError('사용자 프로필을 불러오는 중 오류가 발생했습니다.');
    } finally {
      setLoading(false);
    }
  }, [currentUser?.uid, authContext.user]);

  // 외부에서 호출할 수 있는 loadSettings 함수
  const loadSettings = useCallback(async () => {
    await loadSettingsInternal();
  }, [loadSettingsInternal]);

  // 설정 저장
  const saveSettings = useCallback(async () => {
    const userId = currentUser?.uid;
    setSaving(true);
    setError(null);

    try {
      // 현재 settings 상태를 안전하게 참조
      const currentSettings = settings;
      // localStorage에 저장
      localStorage.setItem(STORAGE_KEY, JSON.stringify(currentSettings));

      // Firebase에 사용자 프로필 업데이트
      if (userId) {
        const { userService } = await import('../../../lib/firestore');

        // undefined 값을 필터링하여 Firestore에 전달할 데이터 준비
        const userData = {
          displayName: currentSettings.profile.displayName,
          email: currentSettings.profile.email,
          phoneNumber: currentSettings.profile.phone,
          location: currentSettings.profile.location,
          bio: currentSettings.profile.bio,
          photoURL: currentSettings.profile.avatar,
          // 설정 데이터도 함께 저장
          settings: {
            notifications: currentSettings.notifications,
            appearance: currentSettings.appearance,
            privacy: currentSettings.privacy,
            data: currentSettings.data,
          },
          updatedAt: Timestamp.now(),
        };

        // undefined와 빈 문자열 값 제거
        const filteredData = Object.fromEntries(
          Object.entries(userData).filter(
            ([_, value]) => value !== undefined && value !== ''
          )
        );

        await userService.createOrUpdateUserProfile(userId, filteredData);
      }

<<<<<<< HEAD
      if (false) {
        // Empty block
=======
      if (import.meta.env.DEV) {
        console.log('Settings saved successfully');
>>>>>>> e3d3759f
      }
    } catch (err) {
      setError('설정을 저장하는데 실패했습니다.');
      throw err;
    } finally {
      setSaving(false);
    }
  }, [currentUser?.uid, settings]); // uid와 settings에만 의존

  // 아바타 업로드
  const uploadAvatar = useCallback(
    async (
      file: File,
      onProgress?: (progress: number) => void
    ): Promise<string> => {
      const userId = currentUser?.uid;
      if (!userId) {
        throw new Error('로그인이 필요합니다.');
      }

      setUploadingAvatar(true);
      setError(null);

      try {
        // 이전 아바타 삭제 (선택적)
        if (
          settings.profile.avatar &&
          settings.profile.avatar.includes('firebase')
        ) {
          try {
            // Extract file path from URL to delete old avatar
            const url = new URL(settings.profile.avatar);
            const pathMatch = url.pathname.match(/\/v0\/b\/[^/]+\/o\/(.+)\?/);
            if (pathMatch) {
              const decodedPath = decodeURIComponent(pathMatch[1]);
              await StorageService.deleteFile({
                storageUrl: decodedPath,
              } as any);
            }
          } catch (deleteError) {
            // 이전 아바타 삭제 실패는 무시하고 계속 진행
          }
        }

        // 새 아바타 업로드
        const fileAttachment = await StorageService.uploadFile(
          file,
          `avatars/${userId}`,
          undefined,
          {
            onProgress: onProgress
              ? progress => onProgress(progress.progress)
              : undefined,
          }
        );

        if (!fileAttachment.downloadUrl) {
          throw new Error('파일 업로드 후 다운로드 URL을 가져올 수 없습니다.');
        }

        const result = {
          downloadURL: fileAttachment.downloadUrl,
        };

        // 프로필 업데이트
        dispatch({
          type: 'UPDATE_PROFILE',
          payload: { avatar: result.downloadURL },
        });

        // 즉시 저장
        const updatedSettings = {
          ...settings,
          profile: {
            ...settings.profile,
            avatar: result.downloadURL,
          },
        };

        localStorage.setItem(STORAGE_KEY, JSON.stringify(updatedSettings));

        if (userId) {
          const { userService } = await import('../../../lib/firestore');
          await userService.createOrUpdateUserProfile(userId, {
            photoURL: result.downloadURL || undefined,
            updatedAt: Timestamp.now(),
          });
        }

        return result.downloadURL;
      } catch (error) {
        const errorMessage =
          error instanceof Error
            ? error.message
            : '아바타 업로드에 실패했습니다.';
        setError(errorMessage);
        throw error;
      } finally {
        setUploadingAvatar(false);
      }
    },
    [currentUser?.uid, settings]
  );

  // 아바타 삭제
  const deleteAvatar = useCallback(async (): Promise<void> => {
    const userId = currentUser?.uid;
    if (!userId) {
      throw new Error('로그인이 필요합니다.');
    }

    setUploadingAvatar(true);
    setError(null);

    try {
      // Firebase Storage에서 아바타 삭제
      if (
        settings.profile.avatar &&
        settings.profile.avatar.includes('firebase')
      ) {
        try {
          const url = new URL(settings.profile.avatar);
          const pathMatch = url.pathname.match(/\/v0\/b\/[^/]+\/o\/(.+)\?/);
          if (pathMatch) {
            const decodedPath = decodeURIComponent(pathMatch[1]);
            await StorageService.deleteFile({ storageUrl: decodedPath } as any);
          }
        } catch (error) {
        // Handle error silently
      }
      }

      // 프로필에서 아바타 제거
      dispatch({
        type: 'UPDATE_PROFILE',
        payload: { avatar: undefined },
      });

      // 즉시 저장
      const updatedSettings = {
        ...settings,
        profile: {
          ...settings.profile,
          avatar: undefined,
        },
      };

      localStorage.setItem(STORAGE_KEY, JSON.stringify(updatedSettings));

      if (userId) {
        const { userService } = await import('../../../lib/firestore');
        await userService.createOrUpdateUserProfile(userId, {
          photoURL: undefined,
          updatedAt: Timestamp.now(),
        });
      }
    } catch (error) {
      const errorMessage =
        error instanceof Error ? error.message : '아바타 삭제에 실패했습니다.';
      setError(errorMessage);
      throw error;
    } finally {
      setUploadingAvatar(false);
    }
  }, [currentUser?.uid, settings]);

  // user 상태가 변경될 때마다 설정 로드 (한 번만 실행)
  useEffect(() => {
    if (currentUser?.uid && !isInitializedRef.current) {
      isInitializedRef.current = true;
      loadSettingsInternal();
    }
  }, [currentUser?.uid]); // loadSettingsInternal을 의존성에서 제거

  // 1시간마다 자동 동기화 설정
  useEffect(() => {
    if (currentUser?.uid) {
      // 1시간마다 자동 동기화
      const syncInterval = setInterval(() => {
        loadSettingsInternal();
      }, 60 * 60 * 1000); // 1시간 (밀리초)

      syncIntervalRef.current = syncInterval;

      // 컴포넌트 언마운트 시 인터벌 정리
      return () => {
        if (syncIntervalRef.current) {
          clearInterval(syncIntervalRef.current);
        }
      };
    }
  }, [currentUser?.uid]); // loadSettingsInternal을 의존성에서 제거

  // 편의 함수들
  const updateProfile = useCallback((updates: Partial<UserProfile>) => {
    dispatch({ type: 'UPDATE_PROFILE', payload: updates });
  }, []);

  const updateNotifications = useCallback(
    (updates: Partial<NotificationPreferences>) => {
      dispatch({ type: 'UPDATE_NOTIFICATIONS', payload: updates });
    },
    []
  );

  const updatePrivacy = useCallback((updates: Partial<PrivacySettings>) => {
    dispatch({ type: 'UPDATE_PRIVACY', payload: updates });
  }, []);

  const updateData = useCallback((updates: Partial<DataSettings>) => {
    dispatch({ type: 'UPDATE_DATA', payload: updates });
  }, []);

  const resetToDefaults = useCallback(() => {
    dispatch({ type: 'RESET_TO_DEFAULTS' });
  }, []);

  const updateSettings = useCallback((action: SettingsAction) => {
    dispatch(action);
  }, []);

  return {
    settings,
    updateSettings,
    updateProfile,
    updateNotifications,
    updatePrivacy,
    updateData,
    saveSettings,
    loadSettings,
    resetToDefaults,
    uploadAvatar,
    deleteAvatar,
    loading,
    saving,
    uploadingAvatar,
    error,
  };
}<|MERGE_RESOLUTION|>--- conflicted
+++ resolved
@@ -430,14 +430,6 @@
 
         await userService.createOrUpdateUserProfile(userId, filteredData);
       }
-
-<<<<<<< HEAD
-      if (false) {
-        // Empty block
-=======
-      if (import.meta.env.DEV) {
-        console.log('Settings saved successfully');
->>>>>>> e3d3759f
       }
     } catch (err) {
       setError('설정을 저장하는데 실패했습니다.');
