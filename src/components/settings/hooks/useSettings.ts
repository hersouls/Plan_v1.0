--- conflicted
+++ resolved
@@ -470,11 +470,6 @@
                 fileSize: 0,
                 mimeType: 'image/jpeg',
                 storageUrl: decodedPath,
-<<<<<<< HEAD
-                uploadedBy: userId,
-=======
-                uploadedBy: currentUser.uid,
->>>>>>> ed08586d
                 uploadedAt: Timestamp.now(),
                 isImage: true,
               });
@@ -571,11 +566,6 @@
               fileSize: 0,
               mimeType: 'image/jpeg',
               storageUrl: decodedPath,
-<<<<<<< HEAD
-              uploadedBy: userId,
-=======
-              uploadedBy: currentUser.uid,
->>>>>>> ed08586d
               uploadedAt: Timestamp.now(),
               isImage: true,
             });
