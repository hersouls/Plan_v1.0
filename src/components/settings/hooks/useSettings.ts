import { doc, getDoc, Timestamp } from 'firebase/firestore';
import {
  useCallback,
  useEffect,
  useMemo,
  useReducer,
  useRef,
  useState,
} from 'react';
import { useAuth } from '../../../contexts/AuthContext';
import { db } from '../../../lib/firebase';
import StorageService from '../../../lib/storage';
import type {
  DataSettings,
  NotificationPreferences,
  PrivacySettings,
  SettingsAction,
  SettingsState,
  UserProfile,
} from '../types';

// 기본 설정값
const getDefaultSettings = (_user: unknown): SettingsState => {
  try {
    return {
      profile: {
        displayName: '',
        email: '',
        phone: '',
        location: 'Seoul, South Korea',
        bio: '',
        avatar: undefined,
      },
      notifications: {
        channels: {
          push: true,
          inApp: true,
        },
        types: {
          taskReminders: true,
          taskAssigned: true,
          taskCompleted: false,
          taskComments: true,
          groupInvites: true,
          groupUpdates: true,
          weeklyDigest: false,
          dailySummary: true,
        },
        timing: {
          doNotDisturb: false,
          doNotDisturbStart: '22:00',
          doNotDisturbEnd: '08:00',
          reminderTiming: '15min',
        },
        sound: {
          enabled: true,
          volume: 70,
          vibration: true,
        },
      },
      appearance: {
        language: 'ko',
        timezone: 'Asia/Seoul',
        dateFormat: 'yyyy-MM-dd',
        weekStartsOn: 1,
      },
      privacy: {
        profileVisible: true,
        statsVisible: true,
        activityVisible: false,
      },
      data: {
        autoBackup: true,
        backupFrequency: 'weekly',
        dataRetention: 90,
      },
    };
  } catch {
    // 기본값 반환
    return {
      profile: {
        displayName: '',
        email: '',
        phone: '',
        location: 'Seoul, South Korea',
        bio: '',
        avatar: undefined,
      },
      notifications: {
        channels: {
          push: true,
          inApp: true,
        },
        types: {
          taskReminders: true,
          taskAssigned: true,
          taskCompleted: false,
          taskComments: true,
          groupInvites: true,
          groupUpdates: true,
          weeklyDigest: false,
          dailySummary: true,
        },
        timing: {
          doNotDisturb: false,
          doNotDisturbStart: '22:00',
          doNotDisturbEnd: '08:00',
          reminderTiming: '15min',
        },
        sound: {
          enabled: true,
          volume: 70,
          vibration: true,
        },
      },
      appearance: {
        language: 'ko',
        timezone: 'Asia/Seoul',
        dateFormat: 'yyyy-MM-dd',
        weekStartsOn: 1,
      },
      privacy: {
        profileVisible: true,
        statsVisible: true,
        activityVisible: false,
      },
      data: {
        autoBackup: true,
        backupFrequency: 'weekly',
        dataRetention: 90,
      },
    };
  }
};

// Settings Reducer
function settingsReducer(
  state: SettingsState,
  action: SettingsAction
): SettingsState {
  switch (action.type) {
    case 'UPDATE_PROFILE':
      return {
        ...state,
        profile: { ...state.profile, ...action.payload },
      };

    case 'UPDATE_NOTIFICATIONS':
      return {
        ...state,
        notifications: {
          ...state.notifications,
          ...action.payload,
          // Deep merge for nested objects
          channels: {
            ...state.notifications.channels,
            ...action.payload.channels,
          },
          types: { ...state.notifications.types, ...action.payload.types },
          timing: { ...state.notifications.timing, ...action.payload.timing },
          sound: { ...state.notifications.sound, ...action.payload.sound },
        },
      };

    case 'UPDATE_APPEARANCE':
      return {
        ...state,
        appearance: { ...state.appearance, ...action.payload },
      };

    case 'UPDATE_PRIVACY':
      return {
        ...state,
        privacy: { ...state.privacy, ...action.payload },
      };

    case 'UPDATE_DATA':
      return {
        ...state,
        data: { ...state.data, ...action.payload },
      };

    case 'LOAD_SETTINGS':
      return action.payload;

    case 'RESET_TO_DEFAULTS':
      return getDefaultSettings(null); // Will be updated with current user

    default:
      return state;
  }
}

export interface UseSettingsReturn {
  settings: SettingsState;
  updateSettings: (action: SettingsAction) => void;
  updateProfile: (updates: Partial<UserProfile>) => void;
  updateNotifications: (updates: Partial<NotificationPreferences>) => void;
  updatePrivacy: (updates: Partial<PrivacySettings>) => void;
  updateData: (updates: Partial<DataSettings>) => void;
  saveSettings: () => Promise<void>;
  loadSettings: () => Promise<void>;
  resetToDefaults: () => void;
  uploadAvatar: (
    file: File,
    onProgress?: (progress: number) => void
  ) => Promise<string>;
  deleteAvatar: () => Promise<void>;
  loading: boolean;
  saving: boolean;
  uploadingAvatar: boolean;
  error: string | null;
}

// Settings Hook
export function useSettings(): UseSettingsReturn {
  const [settings, dispatch] = useReducer(
    settingsReducer,
    getDefaultSettings(null)
  );
  const [loading, setLoading] = useState(false);
  const [saving, setSaving] = useState(false);
  const [uploadingAvatar, setUploadingAvatar] = useState(false);
  const [error, setError] = useState<string | null>(null);
  const syncIntervalRef = useRef<NodeJS.Timeout | null>(null);
  const lastSyncRef = useRef<number>(0);
  const isInitializedRef = useRef(false);

  // AuthContext 접근을 안전하게 처리
  const authContext = useAuth();

  // user 객체를 메모이제이션하여 불필요한 리렌더링 방지
  const currentUser = useMemo(() => {
    try {
      return authContext.user;
    } catch {
      return null;
    }
  }, [authContext.user]); // 전체 user 객체 의존

  // LocalStorage 키 (상수로 정의)
  const STORAGE_KEY = 'moonwave-settings' as const;

  // 설정 로드 함수 (의존성 없이 정의)
  const loadSettingsInternal = useCallback(async () => {
    const userId = currentUser?.uid;

    if (!userId) {
      // 사용자가 없으면 기본 설정만 로드
      const defaultSettings = getDefaultSettings(null);
      dispatch({ type: 'LOAD_SETTINGS', payload: defaultSettings });
      return;
    }

    setLoading(true);
    setError(null);

    try {
      // 마지막 동기화로부터 1시간이 지났는지 확인
      const now = Date.now();
      const oneHour = 60 * 60 * 1000; // 1시간 (밀리초)

      if (now - lastSyncRef.current < oneHour) {
        // 1시간이 지나지 않았으면 localStorage에서만 로드
        const savedSettings = localStorage.getItem(STORAGE_KEY);
        if (savedSettings) {
          const settings = JSON.parse(savedSettings);
          dispatch({ type: 'LOAD_SETTINGS', payload: settings });
        } else {
          const defaultSettings = getDefaultSettings(currentUser);
          dispatch({ type: 'LOAD_SETTINGS', payload: defaultSettings });
        }
        setLoading(false);
        return;
      }

      // Firebase에서 사용자 프로필 로드
      const userDocRef = doc(db, 'users', userId);
      const docSnapshot = await getDoc(userDocRef);

      try {
        if (docSnapshot.exists()) {
          const userProfile = docSnapshot.data();

          // localStorage에서 설정 로드
          const savedSettings = localStorage.getItem(STORAGE_KEY);
          let settings;

          if (savedSettings) {
            const parsed = JSON.parse(savedSettings);
            settings = {
              ...parsed,
              profile: {
                ...parsed.profile,
                displayName:
                  userProfile.displayName ||
                  authContext.user?.displayName ||
                  parsed.profile.displayName,
                email:
                  userProfile.email ||
                  authContext.user?.email ||
                  parsed.profile.email,
                phone: userProfile.phoneNumber || parsed.profile.phone,
                location:
                  userProfile.location ||
                  parsed.profile.location ||
                  'Seoul, South Korea',
                bio: userProfile.bio || parsed.profile.bio,
                avatar:
                  userProfile.photoURL ||
                  authContext.user?.photoURL ||
                  parsed.profile.avatar,
              },
              // Firestore에서 저장된 설정 데이터 복원
              notifications:
                userProfile.settings?.notifications || parsed.notifications,
              appearance: userProfile.settings?.appearance || parsed.appearance,
              privacy: userProfile.settings?.privacy || parsed.privacy,
              data: userProfile.settings?.data || parsed.data,
            };
          } else {
            // 기본값 사용하되 Firebase 데이터 반영
            settings = {
              ...getDefaultSettings(currentUser),
              profile: {
                ...getDefaultSettings(currentUser).profile,
                displayName:
                  userProfile.displayName ||
                  authContext.user?.displayName ||
                  getDefaultSettings(currentUser).profile.displayName,
                email:
                  userProfile.email ||
                  authContext.user?.email ||
                  getDefaultSettings(currentUser).profile.email,
                phone:
                  userProfile.phoneNumber ||
                  getDefaultSettings(currentUser).profile.phone,
                location:
                  userProfile.location ||
                  getDefaultSettings(currentUser).profile.location ||
                  'Seoul, South Korea',
                bio:
                  userProfile.bio ||
                  getDefaultSettings(currentUser).profile.bio,
                avatar:
                  userProfile.photoURL ||
                  authContext.user?.photoURL ||
                  getDefaultSettings(currentUser).profile.avatar,
              },
              // Firestore에서 저장된 설정 데이터 복원
              notifications:
                userProfile.settings?.notifications ||
                getDefaultSettings(currentUser).notifications,
              appearance:
                userProfile.settings?.appearance ||
                getDefaultSettings(currentUser).appearance,
              privacy:
                userProfile.settings?.privacy ||
                getDefaultSettings(currentUser).privacy,
              data:
                userProfile.settings?.data ||
                getDefaultSettings(currentUser).data,
            };
          }

          dispatch({ type: 'LOAD_SETTINGS', payload: settings });
          lastSyncRef.current = now; // 동기화 시간 업데이트
        } else {
          // 사용자 문서가 없으면 기본 설정 사용
          const defaultSettings = getDefaultSettings(currentUser);

          dispatch({ type: 'LOAD_SETTINGS', payload: defaultSettings });
          lastSyncRef.current = now; // 동기화 시간 업데이트
        }
      } catch {
        setError('사용자 프로필을 처리하는 중 오류가 발생했습니다.');
      }
    } catch {
      setError('사용자 프로필을 불러오는 중 오류가 발생했습니다.');
    } finally {
      setLoading(false);
    }
  }, [currentUser?.uid, authContext.user]);

  // 외부에서 호출할 수 있는 loadSettings 함수
  const loadSettings = useCallback(async () => {
    await loadSettingsInternal();
  }, [loadSettingsInternal]);

  // 설정 저장
  const saveSettings = useCallback(async () => {
    const userId = currentUser?.uid;
    setSaving(true);
    setError(null);

    try {
      // 현재 settings 상태를 안전하게 참조
      const currentSettings = settings;
      // localStorage에 저장
      localStorage.setItem(STORAGE_KEY, JSON.stringify(currentSettings));

      // Firebase에 사용자 프로필 업데이트
      if (userId) {
        const { userService } = await import('../../../lib/firestore');

        // undefined 값을 필터링하여 Firestore에 전달할 데이터 준비
        const userData = {
          displayName: currentSettings.profile.displayName,
          email: currentSettings.profile.email,
          phoneNumber: currentSettings.profile.phone,
          location: currentSettings.profile.location,
          bio: currentSettings.profile.bio,
          photoURL: currentSettings.profile.avatar,
          // 설정 데이터도 함께 저장
          settings: {
            notifications: currentSettings.notifications,
            appearance: currentSettings.appearance,
            privacy: currentSettings.privacy,
            data: currentSettings.data,
          },
          updatedAt: Timestamp.now(),
        };

        // undefined와 빈 문자열 값 제거
        const filteredData = Object.fromEntries(
          Object.entries(userData).filter(
            ([_, value]) => value !== undefined && value !== ''
          )
        );

        await userService.createOrUpdateUserProfile(userId, filteredData);
      }
    } catch (err) {
      setError('설정을 저장하는데 실패했습니다.');
      throw err;
    } finally {
      setSaving(false);
    }
  }, [currentUser?.uid, settings]); // uid와 settings에만 의존

  // 아바타 업로드
  const uploadAvatar = useCallback(
    async (
      file: File,
      onProgress?: (progress: number) => void
    ): Promise<string> => {
      const userId = currentUser?.uid;
      if (!userId) {
        throw new Error('로그인이 필요합니다.');
      }

      setUploadingAvatar(true);
      setError(null);

      try {
        // 이전 아바타 삭제 (선택적)
        if (
          settings.profile.avatar &&
          settings.profile.avatar.includes('firebase')
        ) {
          try {
            // Extract file path from URL to delete old avatar
            const url = new URL(settings.profile.avatar);
            const pathMatch = url.pathname.match(/\/v0\/b\/[^/]+\/o\/(.+)\?/);
            if (pathMatch) {
              const decodedPath = decodeURIComponent(pathMatch[1]);
              await StorageService.deleteFile({
                storageUrl: decodedPath,
              } as { storageUrl: string });
            }
          } catch {
            // 이전 아바타 삭제 실패는 무시하고 계속 진행
          }
        }

        // 새 아바타 업로드
        const fileAttachment = await StorageService.uploadFile(
          file,
          `avatars/${userId}`,
          undefined,
          {
            onProgress: onProgress
              ? progress => onProgress(progress.progress)
              : undefined,
          }
        );

        if (!fileAttachment.downloadUrl) {
          throw new Error('파일 업로드 후 다운로드 URL을 가져올 수 없습니다.');
        }

        const result = {
          downloadURL: fileAttachment.downloadUrl,
        };

        // 프로필 업데이트
        dispatch({
          type: 'UPDATE_PROFILE',
          payload: { avatar: result.downloadURL },
        });

        // 즉시 저장
        const updatedSettings = {
          ...settings,
          profile: {
            ...settings.profile,
            avatar: result.downloadURL,
          },
        };

        localStorage.setItem(STORAGE_KEY, JSON.stringify(updatedSettings));

        if (userId) {
          const { userService } = await import('../../../lib/firestore');
          await userService.createOrUpdateUserProfile(userId, {
            photoURL: result.downloadURL || undefined,
            updatedAt: Timestamp.now(),
          });
        }

        return result.downloadURL;
      } catch (error) {
        const errorMessage =
          error instanceof Error
            ? error.message
            : '아바타 업로드에 실패했습니다.';
        setError(errorMessage);
        throw error;
      } finally {
        setUploadingAvatar(false);
      }
    },
    [currentUser?.uid, settings]
  );

  // 아바타 삭제
  const deleteAvatar = useCallback(async (): Promise<void> => {
    const userId = currentUser?.uid;
    if (!userId) {
      throw new Error('로그인이 필요합니다.');
    }

    setUploadingAvatar(true);
    setError(null);

    try {
      // Firebase Storage에서 아바타 삭제
      if (
        settings.profile.avatar &&
        settings.profile.avatar.includes('firebase')
      ) {
        try {
          const url = new URL(settings.profile.avatar);
          const pathMatch = url.pathname.match(/\/v0\/b\/[^/]+\/o\/(.+)\?/);
          if (pathMatch) {
            const decodedPath = decodeURIComponent(pathMatch[1]);
            await StorageService.deleteFile({ storageUrl: decodedPath } as { storageUrl: string });
          }
        } catch {
          // Handle error silently
        }
      }

      // 프로필에서 아바타 제거
      dispatch({
        type: 'UPDATE_PROFILE',
        payload: { avatar: undefined },
      });

      // 즉시 저장
      const updatedSettings = {
        ...settings,
        profile: {
          ...settings.profile,
          avatar: undefined,
        },
      };

      localStorage.setItem(STORAGE_KEY, JSON.stringify(updatedSettings));

      if (userId) {
        const { userService } = await import('../../../lib/firestore');
        await userService.createOrUpdateUserProfile(userId, {
          photoURL: undefined,
          updatedAt: Timestamp.now(),
        });
      }
    } catch (error) {
      const errorMessage =
        error instanceof Error ? error.message : '아바타 삭제에 실패했습니다.';
      setError(errorMessage);
      throw error;
    } finally {
      setUploadingAvatar(false);
    }
  }, [currentUser?.uid, settings]);

  // user 상태가 변경될 때마다 설정 로드 (한 번만 실행)
  useEffect(() => {
    if (currentUser?.uid && !isInitializedRef.current) {
      isInitializedRef.current = true;
      loadSettingsInternal();
    }
<<<<<<< HEAD
  }, [currentUser?.uid]); // loadSettingsInternal 의존성 제거
=======
  }, [currentUser?.uid, loadSettingsInternal]); // Added loadSettingsInternal to dependencies
>>>>>>> baa5057c

  // 1시간마다 자동 동기화 설정
  useEffect(() => {
    if (currentUser?.uid) {
      // 1시간마다 자동 동기화
      const syncInterval = setInterval(() => {
        loadSettingsInternal();
      }, 60 * 60 * 1000); // 1시간 (밀리초)

      syncIntervalRef.current = syncInterval;

      // 컴포넌트 언마운트 시 인터벌 정리
      return () => {
        if (syncIntervalRef.current) {
          clearInterval(syncIntervalRef.current);
        }
      };
    }
  }, [currentUser?.uid, loadSettingsInternal]); // Added loadSettingsInternal to dependencies

  // 편의 함수들
  const updateProfile = useCallback((updates: Partial<UserProfile>) => {
    dispatch({ type: 'UPDATE_PROFILE', payload: updates });
  }, []);

  const updateNotifications = useCallback(
    (updates: Partial<NotificationPreferences>) => {
      dispatch({ type: 'UPDATE_NOTIFICATIONS', payload: updates });
    },
    []
  );

  const updatePrivacy = useCallback((updates: Partial<PrivacySettings>) => {
    dispatch({ type: 'UPDATE_PRIVACY', payload: updates });
  }, []);

  const updateData = useCallback((updates: Partial<DataSettings>) => {
    dispatch({ type: 'UPDATE_DATA', payload: updates });
  }, []);

  const resetToDefaults = useCallback(() => {
    dispatch({ type: 'RESET_TO_DEFAULTS' });
  }, []);

  const updateSettings = useCallback((action: SettingsAction) => {
    dispatch(action);
  }, []);

  return {
    settings,
    updateSettings,
    updateProfile,
    updateNotifications,
    updatePrivacy,
    updateData,
    saveSettings,
    loadSettings,
    resetToDefaults,
    uploadAvatar,
    deleteAvatar,
    loading,
    saving,
    uploadingAvatar,
    error,
  };
}<|MERGE_RESOLUTION|>--- conflicted
+++ resolved
@@ -601,11 +601,6 @@
       isInitializedRef.current = true;
       loadSettingsInternal();
     }
-<<<<<<< HEAD
-  }, [currentUser?.uid]); // loadSettingsInternal 의존성 제거
-=======
-  }, [currentUser?.uid, loadSettingsInternal]); // Added loadSettingsInternal to dependencies
->>>>>>> baa5057c
 
   // 1시간마다 자동 동기화 설정
   useEffect(() => {
