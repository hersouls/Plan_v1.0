--- conflicted
+++ resolved
@@ -262,13 +262,6 @@
               <textarea
                 value={value}
                 onChange={e =>
-<<<<<<< HEAD
-                  setLocalEditData((prev: UserProfile | null) => prev ? ({
-                    ...prev,
-=======
-                  setLocalEditData((prev: UserProfile | null) => ({
-                    ...prev!,
->>>>>>> 1d0ebd2c
                     [fieldKey]: e.target.value,
                   }) : null)
                 }
@@ -286,13 +279,6 @@
                 type={type}
                 value={value}
                 onChange={e =>
-<<<<<<< HEAD
-                  setLocalEditData((prev: UserProfile | null) => prev ? ({
-                    ...prev,
-=======
-                  setLocalEditData((prev: UserProfile | null) => ({
-                    ...prev!,
->>>>>>> 1d0ebd2c
                     [fieldKey]: e.target.value,
                   }) : null)
                 }
