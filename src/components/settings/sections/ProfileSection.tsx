--- conflicted
+++ resolved
@@ -261,19 +261,6 @@
             {type === 'textarea' ? (
               <textarea
                 value={value}
-<<<<<<< HEAD
-                onChange={e =>
-                  setFormData(prev => ({
-                    ...prev,
-                    [fieldKey]: e.target.value,
-                  }))
-                }
-=======
-                onChange={e => setLocalEditData(prev => prev ? ({
-                  ...prev,
-                  [fieldKey]: e.target.value,
-                }) : null)}
->>>>>>> d8a90a60
                 className={`w-full px-3 py-2 bg-white/10 backdrop-blur-sm rounded-lg text-white placeholder-white/50 focus:outline-none focus:ring-2 focus:ring-primary-400 resize-none font-pretendard transition-all ${
                   hasError
                     ? 'ring-2 ring-red-400 bg-red-500/10'
@@ -287,19 +274,6 @@
               <input
                 type={type}
                 value={value}
-<<<<<<< HEAD
-                onChange={e =>
-                  setFormData(prev => ({
-                    ...prev,
-                    [fieldKey]: e.target.value,
-                  }))
-                }
-=======
-                onChange={e => setLocalEditData(prev => prev ? ({
-                  ...prev,
-                  [fieldKey]: e.target.value,
-                }) : null)}
->>>>>>> d8a90a60
                 className={`w-full px-3 py-2 bg-white/10 backdrop-blur-sm rounded-lg text-white placeholder-white/50 focus:outline-none focus:ring-2 focus:ring-primary-400 font-pretendard transition-all ${
                   hasError
                     ? 'ring-2 ring-red-400 bg-red-500/10'
