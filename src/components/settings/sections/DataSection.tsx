--- conflicted
+++ resolved
@@ -241,12 +241,6 @@
     setLoadingBackups(true);
     try {
       const backupService = new BackupService(authContext.user.uid);
-<<<<<<< HEAD
-      const backups = await backupService.getBackupList();
-      setBackupList(backups); // FIX: Actually use setBackupList to store the backup data
-=======
-      await backupService.getBackupList();
->>>>>>> ec8ce8f6
     } catch {
         // Handle error silently
       } finally {
