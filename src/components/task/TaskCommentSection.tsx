--- conflicted
+++ resolved
@@ -286,15 +286,6 @@
         const mentionedName = match[1];
         // 그룹 멤버에서 이름으로 ID 찾기
         const mentionedUser = groupMembers?.find(
-<<<<<<< HEAD
-          (member: GroupMember) =>
-            member.userName === mentionedName ||
-            member.userEmail === mentionedName
-=======
-          (member: any) =>
-            member.displayName === mentionedName ||
-            member.email === mentionedName
->>>>>>> 1498479b
         );
         if (mentionedUser) {
           mentions.push(mentionedUser.userId);
