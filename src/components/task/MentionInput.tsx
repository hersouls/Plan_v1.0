--- conflicted
+++ resolved
@@ -60,11 +60,6 @@
 
     // 그룹 멤버 추가
     if (currentGroup && groupMembers) {
-<<<<<<< HEAD
-      groupMembers.forEach((member: { userId: string; displayName?: string; email?: string; photoURL?: string }) => {
-=======
-      groupMembers.forEach((member: GroupMember) => {
->>>>>>> a4b0d009
         if (member.userId !== user?.uid) {
           users.push({
             id: member.userId,
