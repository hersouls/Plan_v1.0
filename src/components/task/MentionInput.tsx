--- conflicted
+++ resolved
@@ -64,15 +64,6 @@
         if (member.userId !== user?.uid) {
           users.push({
             id: member.userId,
-<<<<<<< HEAD
-            name: member.userName || member.userEmail || '사용자',
-            email: member.userEmail || '',
-            avatar: member.userAvatar || undefined,
-=======
-            name: member.displayName || member.email || '사용자',
-            email: member.email || '',
-            avatar: member.avatar || undefined,
->>>>>>> 1498479b
           });
         }
       });
