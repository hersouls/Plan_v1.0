import {
  Camera,
  File,
  FileText,
  Image,
  Link,
  Plus,
  Trash2,
  X,
} from 'lucide-react';
import { useRef, useState } from 'react';
import { WaveButton } from '../ui/WaveButton';
import { Typography } from '../ui/typography-utils';
import { FileAttachment, UrlAttachment } from '../../types/task';
import { uploadFile } from '../../lib/storage';
import { Timestamp } from 'firebase/firestore';

interface AttachmentSectionProps {
  attachments: FileAttachment[];
  urls: UrlAttachment[];
  onAttachmentsChange: (attachments: FileAttachment[]) => void;
  onUrlsChange: (urls: UrlAttachment[]) => void;
  disabled?: boolean;
}

export function AttachmentSection({
  attachments,
  urls,
  onAttachmentsChange,
  onUrlsChange,
  disabled = false,
}: AttachmentSectionProps) {
  const [isUploading, setIsUploading] = useState(false);
  const [uploadProgress, setUploadProgress] = useState<Record<string, number>>({});
  const [showUrlInput, setShowUrlInput] = useState(false);
  const [urlInput, setUrlInput] = useState('');
  const [urlTitle, setUrlTitle] = useState('');
  const [urlDescription, setUrlDescription] = useState('');
  const [activeTab, setActiveTab] = useState<'files' | 'urls'>('files');
  
  const fileInputRef = useRef<HTMLInputElement>(null);
  const cameraInputRef = useRef<HTMLInputElement>(null);
  const imageInputRef = useRef<HTMLInputElement>(null);

  const handleFileUpload = async (files: FileList | null) => {
    if (!files || files.length === 0) return;

    setIsUploading(true);
    const newAttachments: FileAttachment[] = [];

    for (let i = 0; i < files.length; i++) {
      const file = files[i];
      const fileId = `${Date.now()}-${Math.random()}`;
      
      try {
        setUploadProgress(prev => ({ ...prev, [fileId]: 0 }));

        // 파일 업로드
        const uploadResult = await uploadFile(file, `task-attachments/${fileId}`, (progress) => {
          setUploadProgress(prev => ({ ...prev, [fileId]: progress }));
        });

        // 이미지인지 확인
        const isImage = file.type.startsWith('image/');
        let width, height;
        
        if (isImage) {
          const img = new window.Image();
          img.src = URL.createObjectURL(file);
          await new Promise<void>((resolve) => {
            img.onload = () => {
              width = img.width;
              height = img.height;
              resolve();
            };
          });
        }

        const attachment: FileAttachment = {
          id: fileId,
          fileName: file.name,
          fileSize: file.size,
          mimeType: file.type,
          storageUrl: uploadResult.storageUrl,
          downloadUrl: uploadResult.downloadUrl,
          uploadedBy: 'current-user', // 실제로는 현재 사용자 ID
          uploadedAt: Timestamp.now(),
          thumbnailUrl: isImage ? uploadResult.downloadUrl : undefined,
          isImage,
          width,
          height,
        };

        newAttachments.push(attachment);
      } catch {
        // 에러 처리
      }
    }

    onAttachmentsChange([...attachments, ...newAttachments]);
    setIsUploading(false);
    setUploadProgress({});
  };

  const handleRemoveAttachment = (attachmentId: string) => {
    onAttachmentsChange(attachments.filter(att => att.id !== attachmentId));
  };

  const handleAddUrl = () => {
    if (!urlInput.trim()) return;

    const urlId = `${Date.now()}-${Math.random()}`;
    const domain = new URL(urlInput).hostname;
    
    const newUrl: UrlAttachment = {
      id: urlId,
      url: urlInput.trim(),
      title: urlTitle.trim() || undefined,
      description: urlDescription.trim() || undefined,
      domain,
      addedBy: 'current-user', // 실제로는 현재 사용자 ID
      addedAt: Timestamp.now(),
    };

    onUrlsChange([...urls, newUrl]);
    setUrlInput('');
    setUrlTitle('');
    setUrlDescription('');
    setShowUrlInput(false);
  };

  const handleRemoveUrl = (urlId: string) => {
    onUrlsChange(urls.filter(url => url.id !== urlId));
  };

  const openCamera = () => {
    if (cameraInputRef.current) {
      cameraInputRef.current.accept = 'image/*';
      cameraInputRef.current.capture = 'environment';
      cameraInputRef.current.click();
    }
  };

  const openImagePicker = () => {
    if (imageInputRef.current) {
      imageInputRef.current.accept = 'image/*';
      imageInputRef.current.click();
    }
  };

  const openFilePicker = () => {
    if (fileInputRef.current) {
      fileInputRef.current.click();
    }
  };

  const formatFileSize = (bytes: number) => {
    if (bytes === 0) return '0 Bytes';
    const k = 1024;
    const sizes = ['Bytes', 'KB', 'MB', 'GB'];
    const i = Math.floor(Math.log(bytes) / Math.log(k));
    return parseFloat((bytes / Math.pow(k, i)).toFixed(2)) + ' ' + sizes[i];
  };

  return (
    <div className="space-y-6">
      {/* 탭 네비게이션 */}
      <div className="flex gap-2 border-b border-white/20">
        <button
          onClick={() => setActiveTab('files')}
          className={`px-4 py-2 rounded-t-lg font-medium transition-all ${
            activeTab === 'files'
              ? 'bg-white/20 text-white border-b-2 border-blue-400'
              : 'text-white/70 hover:text-white hover:bg-white/10'
          }`}
        >
          <FileText size={16} className="inline mr-2" />
          첨부파일 ({attachments.length})
        </button>
        <button
          onClick={() => setActiveTab('urls')}
          className={`px-4 py-2 rounded-t-lg font-medium transition-all ${
            activeTab === 'urls'
              ? 'bg-white/20 text-white border-b-2 border-blue-400'
              : 'text-white/70 hover:text-white hover:bg-white/10'
          }`}
        >
          <Link size={16} className="inline mr-2" />
          URL ({urls.length})
        </button>
      </div>

      {/* 첨부파일 탭 */}
      {activeTab === 'files' && (
        <div className="space-y-4">
          {/* 업로드 버튼들 */}
          <div className="grid grid-cols-1 md:grid-cols-3 gap-3">
            <WaveButton
              variant="ghost"
              onClick={openCamera}
              disabled={disabled || isUploading}
              className="flex items-center gap-3 p-4 border-2 border-white/20 hover:border-blue-400 bg-white/10 hover:bg-white/20 transition-all"
            >
              <Camera size={20} className="text-blue-400" />
              <div className="text-left">
                <Typography.BodySmall className="text-white font-medium">
                  카메라
                </Typography.BodySmall>
                <Typography.Caption className="text-white/70">
                  사진 촬영
                </Typography.Caption>
              </div>
            </WaveButton>

            <WaveButton
              variant="ghost"
              onClick={openImagePicker}
              disabled={disabled || isUploading}
              className="flex items-center gap-3 p-4 border-2 border-white/20 hover:border-blue-400 bg-white/10 hover:bg-white/20 transition-all"
            >
              <Image size={20} className="text-green-400" />
              <div className="text-left">
                <Typography.BodySmall className="text-white font-medium">
                  사진
                </Typography.BodySmall>
                <Typography.Caption className="text-white/70">
                  갤러리에서 선택
                </Typography.Caption>
              </div>
            </WaveButton>

            <WaveButton
              variant="ghost"
              onClick={openFilePicker}
              disabled={disabled || isUploading}
              className="flex items-center gap-3 p-4 border-2 border-white/20 hover:border-blue-400 bg-white/10 hover:bg-white/20 transition-all"
            >
              <File size={20} className="text-purple-400" />
              <div className="text-left">
                <Typography.BodySmall className="text-white font-medium">
                  파일
                </Typography.BodySmall>
                <Typography.Caption className="text-white/70">
                  파일 선택
                </Typography.Caption>
              </div>
            </WaveButton>
          </div>

          {/* 업로드 진행률 */}
          {isUploading && Object.keys(uploadProgress).length > 0 && (
            <div className="space-y-2">
              {Object.entries(uploadProgress).map(([fileId, progress]) => (
                <div key={fileId} className="bg-white/10 rounded-lg p-3">
                  <div className="flex items-center justify-between mb-2">
                    <Typography.Caption className="text-white">
                      업로드 중...
                    </Typography.Caption>
                    <Typography.Caption className="text-white">
                      {progress}%
                    </Typography.Caption>
                  </div>
                  <div className="w-full bg-white/20 rounded-full h-2">
                    <div
                      className="bg-blue-400 h-2 rounded-full transition-all duration-300"
                      style={{ width: `${progress}%` }}
                    />
                  </div>
                </div>
              ))}
            </div>
          )}

          {/* 첨부파일 목록 */}
          {attachments.length > 0 && (
            <div className="space-y-3">
              <Typography.Label className="text-white font-medium">
                첨부된 파일 ({attachments.length})
              </Typography.Label>
              <div className="grid grid-cols-1 md:grid-cols-2 gap-3">
                {attachments.map((attachment) => (
                  <div
                    key={attachment.id}
                    className="flex items-center gap-3 p-3 bg-white/10 rounded-lg border border-white/20"
                  >
                    {attachment.isImage && attachment.thumbnailUrl ? (
                      <img
                        src={attachment.thumbnailUrl}
                        alt={attachment.fileName}
                        className="w-12 h-12 rounded-lg object-cover"
                      />
                    ) : (
                      <div className="w-12 h-12 rounded-lg bg-white/20 flex items-center justify-center">
                        <File size={20} className="text-white/70" />
                      </div>
                    )}
                    <div className="flex-1 min-w-0">
                      <Typography.BodySmall className="text-white font-medium truncate">
                        {attachment.fileName}
                      </Typography.BodySmall>
                      <Typography.Caption className="text-white/70">
                        {formatFileSize(attachment.fileSize)}
                      </Typography.Caption>
                    </div>
                    <WaveButton
                      variant="ghost"
                      size="sm"
                      onClick={() => handleRemoveAttachment(attachment.id)}
                      disabled={disabled}
                      className="p-2 hover:bg-red-500/20 text-red-400 hover:text-red-300"
                    >
                      <Trash2 size={16} />
                    </WaveButton>
                  </div>
                ))}
              </div>
            </div>
          )}

          {/* 숨겨진 파일 입력들 */}
          <input
            ref={cameraInputRef}
            type="file"
            accept="image/*"
            capture="environment"
            onChange={(e) => handleFileUpload(e.target.files)}
            className="hidden"
          />
          <input
            ref={imageInputRef}
            type="file"
            accept="image/*"
            multiple
            onChange={(e) => handleFileUpload(e.target.files)}
            className="hidden"
          />
          <input
            ref={fileInputRef}
            type="file"
            multiple
            onChange={(e) => handleFileUpload(e.target.files)}
            className="hidden"
          />
        </div>
      )}

      {/* URL 탭 */}
      {activeTab === 'urls' && (
        <div className="space-y-4">
          {/* URL 추가 버튼 */}
          {!showUrlInput && (
            <WaveButton
              variant="ghost"
              onClick={() => setShowUrlInput(true)}
              disabled={disabled}
              className="flex items-center gap-3 p-4 border-2 border-dashed border-white/30 hover:border-blue-400 bg-white/10 hover:bg-white/20 transition-all w-full"
            >
              <Plus size={20} className="text-blue-400" />
              <Typography.BodySmall className="text-white font-medium">
                URL 추가
              </Typography.BodySmall>
            </WaveButton>
          )}

          {/* URL 입력 폼 */}
          {showUrlInput && (
            <div className="p-4 bg-white/10 rounded-lg border border-white/20 space-y-4">
              <div>
                <Typography.Label className="text-white mb-2 block">
                  URL *
                </Typography.Label>
                <input
                  type="url"
                  value={urlInput}
                  onChange={(e) => setUrlInput(e.target.value)}
                  placeholder="https://example.com"
                  className="w-full px-3 py-2 bg-white/20 border border-white/30 rounded-lg text-white placeholder-white/50 focus:outline-none focus:border-blue-400"
                />
              </div>
              
              <div>
                <Typography.Label className="text-white mb-2 block">
                  제목 (선택사항)
                </Typography.Label>
                <input
                  type="text"
                  value={urlTitle}
                  onChange={(e) => setUrlTitle(e.target.value)}
                  placeholder="링크 제목"
                  className="w-full px-3 py-2 bg-white/20 border border-white/30 rounded-lg text-white placeholder-white/50 focus:outline-none focus:border-blue-400"
                />
              </div>
              
              <div>
                <Typography.Label className="text-white mb-2 block">
                  설명 (선택사항)
                </Typography.Label>
                <textarea
                  value={urlDescription}
                  onChange={(e) => setUrlDescription(e.target.value)}
                  placeholder="링크에 대한 설명"
                  rows={2}
                  className="w-full px-3 py-2 bg-white/20 border border-white/30 rounded-lg text-white placeholder-white/50 focus:outline-none focus:border-blue-400 resize-none"
                />
              </div>

              <div className="flex gap-2">
                <WaveButton
                  variant="primary"
                  onClick={handleAddUrl}
                  disabled={!urlInput.trim()}
                  className="flex-1"
                >
                  <Link size={16} className="mr-2" />
                  추가
                </WaveButton>
                <WaveButton
                  variant="ghost"
                  onClick={() => {
                    setShowUrlInput(false);
                    setUrlInput('');
                    setUrlTitle('');
                    setUrlDescription('');
                  }}
                  className="px-4"
                >
                  <X size={16} />
                </WaveButton>
              </div>
            </div>
          )}

          {/* URL 목록 */}
          {urls.length > 0 && (
            <div className="space-y-3">
              <Typography.Label className="text-white font-medium">
                추가된 URL ({urls.length})
              </Typography.Label>
              <div className="space-y-3">
                {urls.map((url) => (
                  <div
                    key={url.id}
                    className="p-4 bg-white/10 rounded-lg border border-white/20"
                  >
                    <div className="flex items-start justify-between">
                      <div className="flex-1 min-w-0">
                        <div className="flex items-center gap-2 mb-2">
                          <Link size={16} className="text-blue-400 flex-shrink-0" />
                          <a
                            href={url.url}
                            target="_blank"
                            rel="noopener noreferrer"
                            className="text-blue-400 hover:text-blue-300 font-medium truncate"
                          >
                            {url.title || url.url}
                          </a>
                        </div>
                        {url.description && (
                          <Typography.Caption className="text-white/70 block mb-2">
                            {url.description}
                          </Typography.Caption>
                        )}
                        <Typography.Caption className="text-white/50">
                          {url.domain}
                        </Typography.Caption>
                      </div>
                      <WaveButton
                        variant="ghost"
                        size="sm"
                        onClick={() => handleRemoveUrl(url.id)}
                        disabled={disabled}
                        className="p-2 hover:bg-red-500/20 text-red-400 hover:text-red-300 flex-shrink-0"
                      >
                        <Trash2 size={16} />
                      </WaveButton>
                    </div>
                  </div>
                ))}
              </div>
            </div>
          )}
        </div>
      )}
    </div>
  );
}

<<<<<<< HEAD
export default AttachmentSection;
=======
export { AttachmentSection as FileAttachment };
>>>>>>> 1498479b
<|MERGE_RESOLUTION|>--- conflicted
+++ resolved
@@ -484,9 +484,3 @@
     </div>
   );
 }
-
-<<<<<<< HEAD
-export default AttachmentSection;
-=======
-export { AttachmentSection as FileAttachment };
->>>>>>> 1498479b
