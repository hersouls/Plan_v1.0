import React from 'react';
import {
  responsiveConditional,
  responsiveTouchTarget,
} from '../../../lib/responsive';
import { cn } from '../../../lib/utils';
import { ButtonProps } from '../button';

export interface ResponsiveButtonProps extends Omit<ButtonProps, 'className'> {
  children: React.ReactNode;
  className?: string;
  padding?: 'button' | 'card' | 'container' | 'none';
  touchTarget?: 'button' | 'icon' | 'none';
  layout?: 'horizontal' | 'vertical' | 'auto';
  icon?: React.ReactNode;
  iconPosition?: 'left' | 'right';
  fullWidth?: boolean;
  responsive?: boolean;
  iconSize?: 'sm' | 'md' | 'lg' | 'xl' | 'responsive';
}

export const ResponsiveButton: React.FC<ResponsiveButtonProps> = ({
  children,
  className,
  padding = 'button',
  touchTarget = 'button',
  layout = 'auto',
  icon,
  iconPosition = 'left',
  fullWidth = false,
  responsive = true,
  iconSize = 'responsive',
  ...props
}) => {
<<<<<<< HEAD
=======
  const paddingClasses = padding !== 'none' ? responsivePadding(padding as 'button' | 'card' | 'container') : '';
>>>>>>> 1bc62b52
  const touchTargetClasses =
    touchTarget !== 'none' ? responsiveTouchTarget(touchTarget as 'button' | 'icon') : '';

  const layoutClasses =
    layout === 'auto'
      ? responsiveConditional('flex-col', 'flex-row')
      : layout === 'vertical'
      ? 'flex-col'
      : 'flex-row';

  const fullWidthClasses = fullWidth ? 'w-full' : '';

  const iconClasses =
    iconPosition === 'right' ? 'flex-row-reverse' : 'flex-row';

  // 반응형 아이콘 크기 클래스
  const getIconSizeClasses = () => {
    switch (iconSize) {
      case 'sm':
        return 'w-2 h-2 sm:w-2.5 sm:h-2.5';
      case 'md':
        return 'w-2.5 h-2.5 sm:w-3 sm:h-3';
      case 'lg':
        return 'w-3 h-3 sm:w-4 sm:h-4';
      case 'xl':
        return 'w-4 h-4 sm:w-5 sm:h-5';
      case 'responsive':
      default:
        return 'w-2.5 h-2.5 sm:w-3 sm:h-3 md:w-3.5 md:h-3.5 lg:w-4 lg:h-4 xl:w-5 xl:h-5';
    }
  };

  const buttonContent = (
    <div
      className={cn(
        'flex items-center justify-center gap-2',
        layoutClasses,
        iconClasses,
        fullWidthClasses
      )}
    >
      {icon && iconPosition === 'left' && (
        <span className={cn('flex-shrink-0', getIconSizeClasses())}>
          {icon}
        </span>
      )}
      <span className="truncate">{children}</span>
      {icon && iconPosition === 'right' && (
        <span className={cn('flex-shrink-0', getIconSizeClasses())}>
          {icon}
        </span>
      )}
    </div>
  );

  return (
    <button
      className={cn(
<<<<<<< HEAD
        'inline-flex items-center justify-center rounded-lg font-medium transition-all focus:outline-none focus:ring-2 focus:ring-offset-2',
=======
        'inline-flex items-center justify-center rounded-md text-sm font-medium transition-colors focus-visible:outline-none focus-visible:ring-2 focus-visible:ring-ring focus-visible:ring-offset-2 disabled:opacity-50 disabled:pointer-events-none ring-offset-background',
        paddingClasses,
>>>>>>> 1bc62b52
        touchTargetClasses,
        className
      )}
      {...props}
    >
      {buttonContent}
    </button>
  );
};<|MERGE_RESOLUTION|>--- conflicted
+++ resolved
@@ -32,10 +32,6 @@
   iconSize = 'responsive',
   ...props
 }) => {
-<<<<<<< HEAD
-=======
-  const paddingClasses = padding !== 'none' ? responsivePadding(padding as 'button' | 'card' | 'container') : '';
->>>>>>> 1bc62b52
   const touchTargetClasses =
     touchTarget !== 'none' ? responsiveTouchTarget(touchTarget as 'button' | 'icon') : '';
 
@@ -94,12 +90,6 @@
   return (
     <button
       className={cn(
-<<<<<<< HEAD
-        'inline-flex items-center justify-center rounded-lg font-medium transition-all focus:outline-none focus:ring-2 focus:ring-offset-2',
-=======
-        'inline-flex items-center justify-center rounded-md text-sm font-medium transition-colors focus-visible:outline-none focus-visible:ring-2 focus-visible:ring-ring focus-visible:ring-offset-2 disabled:opacity-50 disabled:pointer-events-none ring-offset-background',
-        paddingClasses,
->>>>>>> 1bc62b52
         touchTargetClasses,
         className
       )}
