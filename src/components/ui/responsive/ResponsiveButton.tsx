import React from 'react';
import {
  responsiveConditional,
  responsivePadding,
  responsiveTouchTarget,
} from '../../../lib/responsive';
import { cn } from '../../../lib/utils';
import { WaveButton } from '../WaveButton';
import { ButtonProps } from '../button';
import { WaveButtonProps } from '../../../types/ui';

interface ResponsiveButtonProps extends Omit<ButtonProps, 'className'> {
  children: React.ReactNode;
  className?: string;
  padding?: 'button' | 'card' | 'none';
  touchTarget?: 'button' | 'icon' | 'none';
  layout?: 'horizontal' | 'vertical' | 'auto';
  icon?: React.ReactNode;
  iconPosition?: 'left' | 'right';
  fullWidth?: boolean;
  responsive?: boolean;
  iconSize?: 'sm' | 'md' | 'lg' | 'xl' | 'responsive';
}

export const ResponsiveButton: React.FC<ResponsiveButtonProps> = ({
  children,
  className,
  padding = 'button',
  touchTarget = 'button',
  layout = 'auto',
  icon,
  iconPosition = 'left',
  fullWidth = false,
  responsive = true,
  iconSize = 'responsive',
  ...props
}) => {
  const paddingClasses = padding !== 'none' ? responsivePadding(padding) : '';
  const touchTargetClasses =
    touchTarget !== 'none' ? responsiveTouchTarget(touchTarget) : '';

  const layoutClasses =
    layout === 'auto'
      ? responsiveConditional('flex-col', 'flex-row')
      : layout === 'vertical'
      ? 'flex-col'
      : 'flex-row';

  const fullWidthClasses = fullWidth ? 'w-full' : '';

  const iconClasses =
    iconPosition === 'right' ? 'flex-row-reverse' : 'flex-row';

  // 반응형 아이콘 크기 클래스
  const getIconSizeClasses = () => {
    switch (iconSize) {
      case 'sm':
        return 'w-2 h-2 sm:w-2.5 sm:h-2.5';
      case 'md':
        return 'w-2.5 h-2.5 sm:w-3 sm:h-3';
      case 'lg':
        return 'w-3 h-3 sm:w-4 sm:h-4';
      case 'xl':
        return 'w-4 h-4 sm:w-5 sm:h-5';
      case 'responsive':
      default:
        return 'w-2.5 h-2.5 sm:w-3 sm:h-3 md:w-3.5 md:h-3.5 lg:w-4 lg:h-4 xl:w-5 xl:h-5';
    }
  };

  const buttonContent = (
    <div
      className={cn(
        'flex items-center justify-center gap-2',
        layoutClasses,
        iconClasses,
        fullWidthClasses
      )}
    >
      {icon && iconPosition === 'left' && (
        <span className={cn('flex-shrink-0', getIconSizeClasses())}>
          {icon}
        </span>
      )}
      <span className="truncate">{children}</span>
      {icon && iconPosition === 'right' && (
        <span className={cn('flex-shrink-0', getIconSizeClasses())}>
          {icon}
        </span>
      )}
    </div>
  );

<<<<<<< HEAD
  // Filter props to only include valid WaveButtonProps
  const waveButtonProps: WaveButtonProps = {
    children: buttonContent,
    className: cn(
      responsive && paddingClasses,
      responsive && touchTargetClasses,
      fullWidthClasses,
      className
    ),
    ...Object.fromEntries(
      Object.entries(props).filter(([key]) => 
        key in ({} as WaveButtonProps)
      )
    )
  };

  return <WaveButton {...waveButtonProps} />;
=======
  return (
    <WaveButton
      className={cn(
        responsive && paddingClasses,
        responsive && touchTargetClasses,
        fullWidthClasses,
        className
      )}
      onClick={props.onClick}
      disabled={props.disabled}
      type={props.type}
      aria-label={props['aria-label']}
      aria-describedby={props['aria-describedby']}
      aria-labelledby={props['aria-labelledby']}
      style={props.style}
      title={props.title}
    >
      {buttonContent}
    </WaveButton>
  );
>>>>>>> 1498479b
};<|MERGE_RESOLUTION|>--- conflicted
+++ resolved
@@ -90,45 +90,4 @@
       )}
     </div>
   );
-
-<<<<<<< HEAD
-  // Filter props to only include valid WaveButtonProps
-  const waveButtonProps: WaveButtonProps = {
-    children: buttonContent,
-    className: cn(
-      responsive && paddingClasses,
-      responsive && touchTargetClasses,
-      fullWidthClasses,
-      className
-    ),
-    ...Object.fromEntries(
-      Object.entries(props).filter(([key]) => 
-        key in ({} as WaveButtonProps)
-      )
-    )
-  };
-
-  return <WaveButton {...waveButtonProps} />;
-=======
-  return (
-    <WaveButton
-      className={cn(
-        responsive && paddingClasses,
-        responsive && touchTargetClasses,
-        fullWidthClasses,
-        className
-      )}
-      onClick={props.onClick}
-      disabled={props.disabled}
-      type={props.type}
-      aria-label={props['aria-label']}
-      aria-describedby={props['aria-describedby']}
-      aria-labelledby={props['aria-labelledby']}
-      style={props.style}
-      title={props.title}
-    >
-      {buttonContent}
-    </WaveButton>
-  );
->>>>>>> 1498479b
 };