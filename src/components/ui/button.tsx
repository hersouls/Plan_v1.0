import * as React from 'react';
import { type VariantProps } from 'class-variance-authority';
import { cn } from './utils';
import { buttonVariants } from './button-variants';

export interface ButtonProps
  extends React.ButtonHTMLAttributes<HTMLButtonElement>,
    VariantProps<typeof buttonVariants> {
  asChild?: boolean;
}

const Button = React.forwardRef<HTMLButtonElement, ButtonProps>(
<<<<<<< HEAD
  ({ className, variant, size, ...props }, ref) => {
=======
  ({ className, variant, size, asChild: _asChild = false, ...props }, ref) => {
>>>>>>> ace65b38
    return (
      <button
        className={cn(buttonVariants({ variant, size, className }))}
        ref={ref}
        {...props}
      />
    );
  }
);
Button.displayName = 'Button';

export { Button };
export default Button;<|MERGE_RESOLUTION|>--- conflicted
+++ resolved
@@ -10,11 +10,6 @@
 }
 
 const Button = React.forwardRef<HTMLButtonElement, ButtonProps>(
-<<<<<<< HEAD
-  ({ className, variant, size, ...props }, ref) => {
-=======
-  ({ className, variant, size, asChild: _asChild = false, ...props }, ref) => {
->>>>>>> ace65b38
     return (
       <button
         className={cn(buttonVariants({ variant, size, className }))}
