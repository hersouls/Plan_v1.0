--- conflicted
+++ resolved
@@ -50,16 +50,6 @@
   const [loading, setLoading] = useState(false);
   const [selectedInsight, setSelectedInsight] = useState<StatisticsInsight | null>(null);
   const [activeTab, setActiveTab] = useState<'insights' | 'prediction' | 'team' | 'pattern'>('insights');
-
-<<<<<<< HEAD
-=======
-  useEffect(() => {
-    if (statisticsAnalyzer.isAvailable()) {
-      loadInsights();
-    }
-  }, [tasks, members, pointStats, period, loadInsights]);
-
->>>>>>> ed08586d
   const loadInsights = useCallback(async () => {
     setLoading(true);
     try {
@@ -101,17 +91,6 @@
       } finally {
       setLoading(false);
     }
-<<<<<<< HEAD
-  }, [tasks, members, pointStats, period, userId, statisticsAnalyzer]);
-
-  useEffect(() => {
-    if (statisticsAnalyzer.isAvailable()) {
-      loadInsights();
-    }
-  }, [loadInsights]);
-=======
-  }, [tasks, members, pointStats, period, userId]);
->>>>>>> ed08586d
 
   const getInsightIcon = (type: string) => {
     switch (type) {
