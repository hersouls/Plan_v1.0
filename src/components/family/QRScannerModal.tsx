--- conflicted
+++ resolved
@@ -26,23 +26,6 @@
   const canvasRef = useRef<HTMLCanvasElement>(null);
   const streamRef = useRef<MediaStream | null>(null);
   const animationFrameRef = useRef<number | null>(null);
-
-<<<<<<< HEAD
-  const stopScanning = () => {
-    if (animationFrameRef.current) {
-      cancelAnimationFrame(animationFrameRef.current);
-      animationFrameRef.current = null;
-    }
-
-    if (streamRef.current) {
-      streamRef.current.getTracks().forEach(track => track.stop());
-      streamRef.current = null;
-    }
-    setIsScanning(false);
-  };
-
-=======
->>>>>>> baa5057c
   const scanQRCode = useCallback(() => {
     if (!videoRef.current || !canvasRef.current || !isScanning) return;
 
