--- conflicted
+++ resolved
@@ -245,11 +245,6 @@
       <ManualInviteModal
         isOpen={showManualModal}
         onClose={() => setShowManualModal(false)}
-<<<<<<< HEAD
-        onInvite={(inviteCode: string) => {
-=======
-        onSubmit={(inviteCode: string) => {
->>>>>>> 12711b4b
           onScanSuccess(inviteCode);
           setShowManualModal(false);
         }}
