--- conflicted
+++ resolved
@@ -26,18 +26,6 @@
   if (!isOpen) return null;
 
   return (
-<<<<<<< HEAD
-    <div className="fixed inset-0 bg-black bg-opacity-50 flex items-center justify-center z-50">
-      <GlassCard className="w-full max-w-md p-6">
-        <div className="text-center mb-6">
-          <H3 className="mb-2">
-            초대 코드 입력
-          </H3>
-          <BodySmall className="text-gray-600">
-            초대 코드를 입력하여 가족에 가입하세요
-          </BodySmall>
-=======
->>>>>>> de284f63
         </div>
 
         <form onSubmit={handleSubmit} className="space-y-4">
