import { format, isPast, isThisWeek, isToday } from 'date-fns';
import { ko } from 'date-fns/locale';
import {
  AlertTriangle,
  Calendar,
  CalendarRange,
  FileText,
  List,
  LogOut,
  Target,
  User as UserIcon,
  Users,
} from 'lucide-react';
import { useEffect, useMemo, useState } from 'react';
import { useNavigate } from 'react-router-dom';
import { Calendar as CalendarComponent } from '../components/calendar';
import { LoadingSpinner } from '../components/common/LoadingSpinner';
import { WaveBackground } from '../components/layout/WaveBackground';
import { QuickAddTask } from '../components/task/QuickAddTask';
import { TaskCard } from '../components/task/TaskCard';
import { GlassCard } from '../components/ui/GlassCard';
import { WaveButton } from '../components/ui/WaveButton';
import { ResponsiveButton } from '../components/ui/responsive/ResponsiveButton';
<<<<<<< HEAD
import { Typography } from '../components/ui/typography-utils';
=======
import { Typography } from '../components/ui/typography';
>>>>>>> ace65b38
import { useAuth } from '../hooks/useAuth';
import { useData } from '../contexts/DataContext';
import { useUserGroups } from '../hooks/useGroup';
import { useTasks } from '../hooks/useTasks';
import { FilterConfig, FilterUtils } from '../lib/design-tokens';
import { userService } from '../lib/firestore';
import { cn } from '../lib/utils';
import { Task } from '../types/task';
import { User } from '../types/user';
import { toDate } from '../utils/dateHelpers';

function TodoHome() {
  const navigate = useNavigate();
  const { user, signOut } = useAuth();
  const { currentGroup } = useData();
  const { groups: userGroups = [] } = useUserGroups();

  // 사용자 프로필 정보 상태
  const [userProfile, setUserProfile] = useState<User | null>(null);
  const [profileLoading, setProfileLoading] = useState(false);

  // 사용자 프로필 정보 로드
  useEffect(() => {
    const loadUserProfile = async () => {
      if (!user?.uid) return;

      setProfileLoading(true);
      try {
        const profile = await userService.getUserProfile(user.uid);
        if (profile) {
          setUserProfile(profile as User);
        }
      } catch (error) {
        // 프로필 로드 실패 시 Auth 정보만 사용
        setUserProfile(null);
      } finally {
        setProfileLoading(false);
      }
    };

    loadUserProfile();
  }, [user?.uid]);

  // 개인 할일 가져오기
  const {
    tasks: personalTasks,
    loading: personalLoading,
    error: personalError,
    createTask,
    toggleTaskComplete,
    deleteTask,
  } = useTasks({
    realtime: true,
    limit: 50,
  });

  // 그룹 할일 가져오기
  const {
    tasks: groupTasks,
    loading: groupLoading,
    error: groupError,
  } = useTasks({
    groupId: currentGroup?.id,
    realtime: true,
    limit: 50,
  });

  // 모든 할일 합치기 (중복 제거)
  const allTasks = useMemo(() => {
    const combinedTasks = [...personalTasks, ...groupTasks];
    const uniqueTasks = new Map<string, Task>();

    combinedTasks.forEach(task => {
      if (!uniqueTasks.has(task.id)) {
        uniqueTasks.set(task.id, task);
      }
    });

    return Array.from(uniqueTasks.values());
  }, [personalTasks, groupTasks]);
  const loading = personalLoading || groupLoading || profileLoading;
  const error = personalError || groupError;

  const [viewFilter, setViewFilter] = useState<'all' | 'today' | 'week'>(
    FilterConfig.defaults.timeFilter
  );
  const [selectedDate, setSelectedDate] = useState<Date | null>(null);
  const [taskVisibility, setTaskVisibility] = useState<
    'personal' | 'group' | 'all'
  >(FilterConfig.defaults.visibilityFilter);

  // Filter tasks based on view
  const todayTasks = allTasks.filter(task => {
    if (!task.dueDate) return false;
    try {
      const taskDate = toDate(task.dueDate);
      // 오늘 날짜이거나 오늘 이전의 미완료 할일 포함
      return (
        isToday(taskDate) || (isPast(taskDate) && task.status !== 'completed')
      );
    } catch (error) {
      return false;
    }
  });

  const weekTasks = allTasks.filter(task => {
    if (!task.dueDate) return false;
    try {
      return isThisWeek(toDate(task.dueDate));
    } catch (error) {
      return false;
    }
  });

  const overdueTasks = allTasks.filter(task => {
    if (!task.dueDate || task.status === 'completed') return false;
    try {
      return isPast(toDate(task.dueDate));
    } catch (error) {
      return false;
    }
  });

  // 할일 가시성에 따른 필터링
  const filteredTasks = useMemo(() => {
    let result;
    switch (taskVisibility) {
      case 'personal':
        result = allTasks.filter(
          task => !task.groupId || task.groupId === 'personal'
        );
        break;
      case 'group':
        // currentGroup이 없어도 그룹 할일을 표시할 수 있도록 수정
        if (currentGroup) {
          result = allTasks.filter(task => task.groupId === currentGroup.id);
        } else {
          // currentGroup이 없으면 개인 할일이 아닌 모든 할일을 그룹 할일로 표시
          result = allTasks.filter(
            task => task.groupId && task.groupId !== 'personal'
          );
        }
        break;
      case 'all':
        result = allTasks;
        break;
      default:
        result = allTasks;
    }

    return result;
  }, [taskVisibility, allTasks, currentGroup]);

  const displayTasks = useMemo(() => {
    // 먼저 가시성에 따른 필터링 적용
    const tasks = filteredTasks;

    // 그 다음 시간 필터 적용
    switch (viewFilter) {
      case 'today':
        return tasks.filter(task => {
          if (!task.dueDate) return false;
          try {
            const taskDate = toDate(task.dueDate);
            return (
              isToday(taskDate) ||
              (isPast(taskDate) && task.status !== 'completed')
            );
          } catch (error) {
            return false;
          }
        });
      case 'week':
        return tasks.filter(task => {
          if (!task.dueDate) return false;
          try {
            return isThisWeek(toDate(task.dueDate));
          } catch (error) {
            return false;
          }
        });
      case 'all':
        return tasks;
      default:
        return tasks;
    }
  }, [filteredTasks, viewFilter]);

  // 통합된 통계 계산 - 필터링된 할일 기준
  const stats = useMemo(() => {
    const filteredOverdueTasks = filteredTasks.filter(task => {
      if (!task.dueDate || task.status === 'completed') return false;
      try {
        return isPast(toDate(task.dueDate));
      } catch (error) {
        return false;
      }
    });

    return {
      total: filteredTasks.length,
      completed: filteredTasks.filter(task => task.status === 'completed')
        .length,
      pending: filteredTasks.filter(task => task.status === 'pending').length,
      inProgress: filteredTasks.filter(task => task.status === 'in_progress')
        .length,
      overdue: filteredOverdueTasks.length,
      completionRate:
        filteredTasks.length > 0
          ? Math.round(
              (filteredTasks.filter(task => task.status === 'completed')
                .length /
                filteredTasks.length) *
                100
            )
          : 0,
    };
  }, [filteredTasks]);

  const handleTaskCreate = async (_taskData: unknown) => {
    if (!user) {
      alert('로그인이 필요합니다.');
      return;
    }

    try {
      // 그룹 ID 결정: taskVisibility에 따라 결정
      let groupId = 'personal';
      if (taskVisibility === 'group' && currentGroup) {
        groupId = currentGroup.id;
      } else if (taskVisibility === 'all') {
        // 전체 보기에서는 기본적으로 개인 할일로 생성
        groupId = 'personal';
      }

      const taskData = _taskData as any;
      await createTask({
        ...taskData,
        groupId: groupId,
        userId: user.uid,
        assigneeId: taskData.assigneeId || user.uid,
      });

      // 성공 피드백 개선
      const visibilityText =
        groupId === 'personal' ? '나만 보는 할일' : '그룹 할일';
      const successMessage = `✅ "${taskData.title}" ${visibilityText}이 추가되었습니다!`;
      // TODO: 토스트 알림으로 변경
    } catch (error) {
      // 에러 피드백 개선
      const errorMessage = '❌ 할일 생성에 실패했습니다. 다시 시도해주세요.';
      // TODO: 토스트 알림으로 변경
    }
  };

  const handleTaskToggle = async (taskId: string) => {
    try {
      await toggleTaskComplete(taskId);
    } catch (error) {
      alert('할일 상태 변경에 실패했습니다.');
      }
  };

  const handleTaskEdit = (task: Task) => {
    navigate(`/tasks/${task.id}/edit`);
  };

  const handleTaskDelete = async (taskId: string) => {
    if (confirm('정말로 이 할일을 삭제하시겠습니까?')) {
      try {
        await deleteTask(taskId);
        alert('할일이 삭제되었습니다.');
      } catch (error) {
        alert('할일 삭제에 실패했습니다.');
        }
    }
  };

  const handleTaskDetail = (taskId: string) => {
    navigate(`/tasks/${taskId}`);
  };

  // 캘린더 관련 핸들러
  const handleDateSelect = (date: Date) => {
    setSelectedDate(date);
    setViewFilter('all'); // 날짜 선택 시 전체 보기로 변경
  };

  const handleAddTaskFromCalendar = () => {
    // 할일 생성 페이지로 이동
    navigate('/tasks/create');
  };

  // 로그아웃 핸들러
  // 사용자 표시 이름 가져오기
  const getUserDisplayName = () => {
    // 1. Firestore 프로필에서 displayName 확인
    if (userProfile?.displayName) {
      return userProfile.displayName;
    }

    // 2. Auth의 displayName 확인
    if (user?.displayName) {
      return user.displayName;
    }

    // 3. 이메일에서 @ 앞부분 추출
    if (user?.email) {
      const emailName = user.email.split('@')[0];
      return emailName;
    }

    // 4. 기본값
    return '사용자';
  };

  const handleLogout = async () => {
    if (confirm('정말로 로그아웃하시겠습니까?')) {
      try {
        await signOut();
        navigate('/login');
      } catch (error) {
        alert('로그아웃 중 오류가 발생했습니다.');
      }
    }
  };

  if (error) {
    return (
      <div className="min-h-screen bg-gradient-to-br from-blue-400 to-purple-600">
        <div className="relative z-10 flex items-center justify-center min-h-screen">
          <GlassCard variant="medium" className="p-8 text-center max-w-md mx-4">
            <div className="space-y-4">
              <div className="flex justify-center">
                <AlertTriangle className="h-16 w-16 text-red-500" />
              </div>
              <Typography.H3 className="text-red-600 font-pretendard tracking-ko-tight">
                오류 발생
              </Typography.H3>
              <Typography.Body className="text-gray-700 font-pretendard leading-ko-normal">
                {error}
              </Typography.Body>
              <WaveButton
                onClick={() => window.location.reload()}
                className="w-full"
              >
                다시 시도
              </WaveButton>
            </div>
          </GlassCard>
        </div>
      </div>
    );
  }

  if (loading) {
    return (
      <div className="min-h-screen bg-gradient-to-br from-blue-400 to-purple-600">
        <div className="relative z-10 flex items-center justify-center min-h-screen">
          <LoadingSpinner size="lg" text="할일 목록을 불러오는 중..." />
        </div>
      </div>
    );
  }

  return (
    <div className="min-h-screen bg-gradient-to-br from-blue-400 to-purple-600">
      <WaveBackground />

      {/* 1. 메인 페이지 컨테이너 */}
      <div
        className="relative z-10 max-w-6xl xl:max-w-7xl 2xl:max-w-8xl mx-auto px-4 sm:px-6 lg:px-8 xl:px-12 py-6 sm:py-8 lg:py-12 xl:py-16 fixed-header-spacing"
        style={{ paddingTop: '120px' }}
      >
        {/* 2. 히어로 섹션 컨테이너 */}
        <div className="mb-8 lg:mb-12 xl:mb-16">
          {/* 3. 히어로 카드 */}
          <GlassCard
            variant="medium"
            className="p-6 sm:p-8 lg:p-10 xl:p-12 2xl:p-16 relative overflow-visible"
          >
            {/* 로그아웃 버튼 - 오른쪽 상단 모서리 */}
            <div className="absolute top-4 right-4 z-50">
              <WaveButton
                onClick={handleLogout}
                variant="ghost"
                size="sm"
                className="text-white/80 hover:text-white hover:bg-white/10 transition-all duration-200 font-pretendard flex items-center gap-2 px-3 py-2 rounded-lg backdrop-blur-sm border border-white/20 shadow-lg"
                aria-label="로그아웃"
              >
                <LogOut className="h-4 w-4 sm:h-5 sm:w-5" />
                <span className="hidden sm:inline text-sm">로그아웃</span>
              </WaveButton>
            </div>
            {/* 4. 히어로 헤더 컨테이너 */}
            <div className="relative mb-6 lg:mb-8 xl:mb-12 pt-6 md:pt-8 lg:pt-10 xl:pt-12">
              {/* 상단 헤더 영역 - 제목과 버전만 */}
              <div className="flex items-center gap-3 lg:gap-4 xl:gap-6">
                {/* 7. 메인 제목 텍스트 */}
                <Typography.H2 className="text-white font-pretendard tracking-ko-tight text-xl sm:text-2xl md:text-3xl lg:text-4xl xl:text-5xl 2xl:text-6xl">
                  Moonwave Plan
                </Typography.H2>
                {/* 8. 버전 배지 */}
                <span className="bg-gradient-to-r from-blue-500 to-purple-600 text-white px-3 py-1 lg:px-4 lg:py-2 xl:px-5 xl:py-2.5 rounded-full text-sm lg:text-base xl:text-lg font-medium font-pretendard">
                  v1.0
                </span>
              </div>

              {/* 5. 히어로 텍스트 컨테이너 */}
              <div
                className={cn(
                  'mb-6 lg:mb-0',
                  // 모바일에서는 버튼과 겹치지 않도록 상단 여백 추가
                  'pt-0'
                )}
              >
                {/* 9. 인사말 텍스트 컨테이너 */}
                <div className="mb-2 lg:mb-3 xl:mb-4">
                  {/* 인사말 텍스트 */}
                  <Typography.BodyLarge className="text-white font-pretendard leading-ko-relaxed text-base sm:text-lg lg:text-xl xl:text-2xl">
                    안녕하세요, {getUserDisplayName()}님! 오늘도 화이팅! 💪
                  </Typography.BodyLarge>
                </div>

                {/* 10. 날짜 텍스트 - 모바일에서는 숨김, 데스크톱에서만 표시 */}
                <Typography.BodySmall className="hidden md:block text-white/80 font-pretendard text-sm sm:text-base lg:text-lg xl:text-xl">
                  {format(new Date(), 'yyyy년 M월 d일 EEEE', { locale: ko })}
                </Typography.BodySmall>

                {/* 모바일용 날짜 텍스트와 버튼 그룹 */}
                <div className="md:hidden space-y-6">
                  {/* 모바일용 날짜 텍스트 */}
                  <div className="bg-white/10 backdrop-blur-sm rounded-lg p-3 border border-white/20">
                    <Typography.BodySmall className="text-white/90 font-pretendard text-sm sm:text-base text-center font-medium">
                      {format(new Date(), 'yyyy년 M월 d일 EEEE', {
                        locale: ko,
                      })}
                    </Typography.BodySmall>
                  </div>

                  {/* 모바일용 할일 보기 모드 버튼 그룹 */}
                  <div className="flex justify-center gap-2 sm:gap-2.5 bg-white/10 backdrop-blur-md rounded-xl p-3 border border-white/20 shadow-lg">
                    {FilterUtils.getVisibilityFilterOptions().map(
                      filterOption => {
                        const IconComponent =
                          filterOption.icon === 'User'
                            ? UserIcon
                            : filterOption.icon === 'Users'
                            ? Users
                            : filterOption.icon === 'List'
                            ? List
                            : UserIcon;

                        return (
                          <ResponsiveButton
                            key={filterOption.key}
                            variant={
                              taskVisibility === filterOption.key
                                ? 'primary'
                                : 'ghost'
                            }
                            size="sm"
                            onClick={() =>
                              setTaskVisibility(
                                filterOption.key as 'personal' | 'group' | 'all'
                              )
                            }
                            icon={<IconComponent />}
                            iconSize="responsive"
                            className={cn(
                              'font-pretendard',
                              // 반응형 패딩: 모바일은 더 작게
                              'px-2 py-1.5 sm:px-2.5 sm:py-2',
                              // 반응형 최소 너비: 모바일은 더 작게
                              'min-w-[32px] sm:min-w-[36px]',
                              // 반응형 최소 높이: 모바일은 더 작게
                              'min-h-[28px] sm:min-h-[32px]',
                              // 애니메이션
                              'transition-all duration-300 ease-out',
                              // 글래스 효과 - 더 강한 배경으로 가시성 향상
                              'backdrop-blur-md border border-white/30',
                              'shadow-xl hover:shadow-2xl',
                              // 포커스 상태 개선
                              'focus:outline-none focus:ring-2 focus:ring-blue-400/50 focus:ring-offset-2 focus:ring-offset-transparent',
                              // 선택 상태 스타일
                              taskVisibility === filterOption.key
                                ? 'bg-blue-500/90 text-white shadow-xl ring-2 ring-blue-400/60 scale-105'
                                : 'bg-white/15 text-white/90 hover:bg-white/25 hover:text-white hover:shadow-xl hover:scale-105'
                            )}
                            aria-label={FilterUtils.getFilterAriaLabel(
                              'visibility',
                              filterOption.key,
                              taskVisibility === filterOption.key
                            )}
                            aria-pressed={taskVisibility === filterOption.key}
                          >
                            {/* 모바일용 툴팁 역할의 aria-label */}
                            <span className="sr-only">
                              {filterOption.label}
                            </span>
                          </ResponsiveButton>
                        );
                      }
                    )}
                  </div>
                </div>
              </div>
            </div>

            {/* 13.5. 할일 가시성 옵션 카드 - 통계 영역 위에 배치 */}
            <div className="mb-4 lg:mb-6 xl:mb-8">
              <div className="flex justify-center md:justify-end gap-2 sm:gap-3 lg:gap-4">
                {FilterUtils.getVisibilityFilterOptions().map(filterOption => {
                  const IconComponent =
                    filterOption.icon === 'User'
                      ? UserIcon
                      : filterOption.icon === 'Users'
                      ? Users
                      : filterOption.icon === 'List'
                      ? List
                      : UserIcon;

                  return (
                    <ResponsiveButton
                      key={filterOption.key}
                      variant={
                        taskVisibility === filterOption.key
                          ? 'primary'
                          : 'ghost'
                      }
                      size="sm"
                      onClick={() =>
                        setTaskVisibility(
                          filterOption.key as 'personal' | 'group' | 'all'
                        )
                      }
                      icon={<IconComponent />}
                      iconSize="responsive"
                      className={cn(
                        'font-pretendard',
                        // 반응형 패딩 - 모바일에서는 더 작게
                        'px-2 py-1.5 sm:px-3 sm:py-2 md:px-5 md:py-3 lg:px-6 lg:py-3.5',
                        // 반응형 최소 너비 - 모바일에서는 더 작게
                        'min-w-[32px] sm:min-w-[36px] md:min-w-[48px] lg:min-w-[56px] xl:min-w-[60px]',
                        // 반응형 최소 높이 - 모바일에서는 더 작게
                        'min-h-[28px] sm:min-h-[32px] md:min-h-[40px] lg:min-h-[44px] xl:min-h-[48px]',
                        // 애니메이션
                        'transition-all duration-300 ease-out',
                        // 글래스 효과
                        'backdrop-blur-md border border-white/30',
                        'shadow-xl hover:shadow-2xl',
                        // 포커스 상태
                        'focus:outline-none focus:ring-2 focus:ring-blue-400/50 focus:ring-offset-2 focus:ring-offset-transparent',
                        // 선택 상태 스타일
                        taskVisibility === filterOption.key
                          ? 'bg-blue-500/90 text-white shadow-xl ring-2 ring-blue-400/60 scale-105'
                          : 'bg-white/15 text-white/90 hover:bg-white/25 hover:text-white hover:shadow-xl hover:scale-105'
                      )}
                      aria-label={FilterUtils.getFilterAriaLabel(
                        'visibility',
                        filterOption.key,
                        taskVisibility === filterOption.key
                      )}
                      aria-pressed={taskVisibility === filterOption.key}
                    >
                      {/* 반응형 텍스트 */}
                      <span
                        className={cn(
                          'font-medium',
                          'hidden md:inline', // md 크기부터만 텍스트 표시 (모바일에서는 숨김)
                          'text-xs sm:text-sm md:text-base lg:text-lg'
                        )}
                      >
                        {filterOption.label}
                      </span>

                      {/* 모바일용 툴팁 역할의 aria-label */}
                      <span className="sr-only">{filterOption.label}</span>
                    </ResponsiveButton>
                  );
                })}
              </div>
            </div>

            {/* 14. 통계 그리드 컨테이너 */}
            <div className="grid grid-cols-2 sm:grid-cols-2 md:grid-cols-4 lg:grid-cols-4 xl:grid-cols-4 gap-3 sm:gap-4 lg:gap-6 xl:gap-8 mb-6 lg:mb-8 xl:mb-12">
              {/* 15. 전체 할일 통계 카드 */}
              <GlassCard
                variant="light"
                className="text-center p-4 sm:p-5 lg:p-6 xl:p-8 rounded-xl bg-white border-2 border-gray-200 shadow-lg hover:shadow-xl transition-all duration-300 ease-out"
              >
                {/* 16. 전체 할일 수 텍스트 */}
                <Typography.H3 className="text-blue-600 font-pretendard font-bold text-lg sm:text-xl lg:text-2xl xl:text-3xl 2xl:text-4xl">
                  {stats.total}
                </Typography.H3>
                {/* 17. 전체 할일 라벨 텍스트 */}
                <Typography.BodySmall className="text-gray-600 font-pretendard text-xs sm:text-sm lg:text-base xl:text-lg">
                  전체 할일
                </Typography.BodySmall>
              </GlassCard>
              {/* 18. 완료 통계 카드 */}
              <GlassCard
                variant="light"
                className="text-center p-4 sm:p-5 lg:p-6 xl:p-8 rounded-xl border-l-4 border-green-500 bg-white border-2 border-gray-200 shadow-lg hover:shadow-xl transition-all duration-300 ease-out"
              >
                {/* 19. 완료 수 텍스트 */}
                <Typography.H3 className="text-green-600 font-pretendard font-bold text-lg sm:text-xl lg:text-2xl xl:text-3xl 2xl:text-4xl">
                  {stats.completed}
                </Typography.H3>
                {/* 20. 완료 라벨 텍스트 */}
                <Typography.BodySmall className="text-gray-600 font-pretendard text-xs sm:text-sm lg:text-base xl:text-lg">
                  완료
                </Typography.BodySmall>
              </GlassCard>
              {/* 21. 진행중 통계 카드 */}
              <GlassCard
                variant="light"
                className="text-center p-4 sm:p-5 lg:p-6 xl:p-8 rounded-xl border-l-4 border-blue-500 bg-white border-2 border-gray-200 shadow-lg hover:shadow-xl transition-all duration-300 ease-out"
              >
                {/* 22. 진행중 수 텍스트 */}
                <Typography.H3 className="text-blue-600 font-pretendard font-bold text-lg sm:text-xl lg:text-2xl xl:text-3xl 2xl:text-4xl">
                  {stats.inProgress}
                </Typography.H3>
                {/* 23. 진행중 라벨 텍스트 */}
                <Typography.BodySmall className="text-gray-600 font-pretendard text-xs sm:text-sm lg:text-base xl:text-lg">
                  진행중
                </Typography.BodySmall>
              </GlassCard>
              {/* 24. 지연 통계 카드 */}
              <GlassCard
                variant="light"
                className="text-center p-4 sm:p-5 lg:p-6 xl:p-8 rounded-xl border-l-4 border-red-500 bg-white border-2 border-gray-200 shadow-lg hover:shadow-xl transition-all duration-300 ease-out"
              >
                {/* 25. 지연 수 텍스트 */}
                <Typography.H3 className="text-red-600 font-pretendard font-bold text-lg sm:text-xl lg:text-2xl xl:text-3xl 2xl:text-4xl">
                  {stats.overdue}
                </Typography.H3>
                {/* 26. 지연 라벨 텍스트 */}
                <Typography.BodySmall className="text-gray-600 font-pretendard text-xs sm:text-sm lg:text-base xl:text-lg">
                  지연
                </Typography.BodySmall>
              </GlassCard>
            </div>

            {/* 27. 진행률 컨테이너 */}
            <div className="space-y-3 lg:space-y-4 xl:space-y-6">
              {/* 28. 진행률 헤더 컨테이너 */}
              <div className="flex items-center justify-between">
                {/* 29. 진행률 라벨 텍스트 */}
                <Typography.BodySmall
                  className="font-medium font-pretendard text-sm sm:text-base lg:text-lg xl:text-xl"
                  style={{ color: 'var(--semantic-text-primary)' }}
                >
                  완료율
                </Typography.BodySmall>
                {/* 30. 진행률 퍼센트 텍스트 */}
                <Typography.BodySmall
                  className="font-pretendard text-sm sm:text-base lg:text-lg xl:text-xl font-bold"
                  style={{ color: 'var(--semantic-text-primary)' }}
                >
                  {stats.completionRate}%
                </Typography.BodySmall>
              </div>

              {/* 31. 진행률 바 컨테이너 */}
              <div className="w-full bg-gray-700/50 rounded-full h-3 sm:h-4 lg:h-5 xl:h-6 overflow-hidden">
                {/* 32. 진행률 바 */}
                <div
                  className="bg-gradient-to-r from-blue-500 to-purple-600 h-3 sm:h-4 lg:h-5 xl:h-6 rounded-full transition-all duration-500 ease-out"
                  style={{ width: `${stats.completionRate}%` }}
                />
              </div>
            </div>
          </GlassCard>
        </div>

        {/* 33. 빠른 추가 섹션 컨테이너 */}
        <div id="quick-add-task" className="mb-8 lg:mb-12 xl:mb-16">
          <QuickAddTask
            onAdd={handleTaskCreate}
            groupMembers={
              currentGroup
                ? [
                    {
                      id: user?.uid || '',
                      name: user?.displayName || user?.email || '나',
                      avatar: user?.photoURL || undefined,
                    },
                  ]
                : []
            }
            groups={userGroups.map(group => ({
              id: group.id,
              name: group.name,
            }))}
            defaultAssigneeId={user?.uid}
          />
        </div>

        {/* 34. 할일 섹션 컨테이너 */}
        <div className="mb-8 lg:mb-12 xl:mb-16">
          {/* 35. 할일 섹션 헤더 컨테이너 */}
          <div className="flex flex-col sm:flex-row sm:items-center sm:justify-between mb-6 lg:mb-8 xl:mb-12 gap-4 lg:gap-6">
            {/* 36. 할일 섹션 제목 텍스트 */}
            <Typography.H3 className="text-white font-pretendard font-semibold tracking-ko-tight text-lg sm:text-xl md:text-2xl lg:text-3xl xl:text-4xl">
              {(() => {
                const visibilityOption = FilterUtils.getFilterOption(
                  'visibility',
                  taskVisibility
                );
                const visibilityText = visibilityOption?.label || '할일';

                const timeText =
                  viewFilter === 'today'
                    ? FilterUtils.getFilterLabel('time', 'today') + '의'
                    : viewFilter === 'week'
                    ? FilterUtils.getFilterLabel('time', 'week')
                    : '';

                return `${timeText} ${visibilityText}`;
              })()}
            </Typography.H3>
            {/* 37. 필터 버튼 그룹 컨테이너 */}
            <div className="flex gap-2 sm:gap-3 lg:gap-4 flex-wrap items-center">
              {FilterUtils.getTimeFilterOptions().map(filterOption => {
                const IconComponent =
                  filterOption.icon === 'Calendar'
                    ? Calendar
                    : filterOption.icon === 'CalendarRange'
                    ? CalendarRange
                    : filterOption.icon === 'List'
                    ? List
                    : List;

                return (
                  <WaveButton
                    key={filterOption.key}
                    variant={
                      viewFilter === filterOption.key ? 'primary' : 'ghost'
                    }
                    size="sm"
                    onClick={() =>
                      setViewFilter(
                        filterOption.key as 'all' | 'today' | 'week'
                      )
                    }
                    className={cn(
                      'font-pretendard px-3 sm:px-4 lg:px-5 xl:px-6 py-2 lg:py-2.5 xl:py-3',
                      'text-xs sm:text-sm lg:text-base xl:text-lg',
                      'min-w-[60px] sm:min-w-[70px] lg:min-w-[80px] xl:min-w-[90px]',
                      'min-h-[36px] sm:min-h-[40px] lg:min-h-[44px] xl:min-h-[48px]',
                      'flex items-center justify-center gap-1 sm:gap-2',
                      'truncate overflow-hidden',
                      'transition-all duration-200',
                      viewFilter === filterOption.key
                        ? 'ring-1 ring-primary-400/30 shadow-md'
                        : 'hover:bg-white/10 hover:shadow-md'
                    )}
                    aria-label={FilterUtils.getFilterAriaLabel(
                      'time',
                      filterOption.key,
                      viewFilter === filterOption.key
                    )}
                    aria-pressed={viewFilter === filterOption.key}
                  >
                    <IconComponent className="h-3 w-3 sm:h-4 sm:w-4 lg:h-5 lg:w-5 xl:h-6 xl:w-6 flex-shrink-0" />
                    <span className="truncate">{filterOption.label}</span>
                  </WaveButton>
                );
              })}
            </div>
          </div>

          {/* 41. 지연 할일 알림 컨테이너 */}
          {stats.overdue > 0 && (
            <div className="mb-6">
              {/* 42. 지연 할일 알림 카드 */}
              <GlassCard
                variant="light"
                className="p-3 sm:p-4 lg:p-5 border-l-2 border-orange-300 backdrop-blur-sm bg-background/95 border-2 border-white/20 shadow-md hover:shadow-lg transition-all duration-300 ease-out"
                role="alert"
                aria-label={`${overdueTasks.length}개의 지연된 할일이 있습니다. 주의가 필요합니다.`}
              >
                {/* 43. 지연 할일 알림 내용 컨테이너 */}
                <div className="flex items-center gap-2 sm:gap-3 text-orange-400">
                  <Target size={16} className="sm:w-5 sm:h-5" />
                  {/* 44. 지연 할일 알림 텍스트 */}
                  <Typography.BodySmall className="font-medium font-pretendard">
                    {stats.overdue}개의 지연된 할일이 있습니다
                  </Typography.BodySmall>
                </div>
              </GlassCard>
            </div>
          )}

          {/* 45. 할일 목록 컨테이너 */}
          {displayTasks.length === 0 ? (
            /* 46. 빈 상태 카드 */
            <GlassCard
              variant="light"
              className="p-8 lg:p-12 text-center backdrop-blur-sm bg-background/95 border-2 border-white/20 shadow-lg hover:shadow-xl transition-all duration-300 ease-out"
            >
              {/* 47. 빈 상태 내용 컨테이너 */}
              <div className="space-y-6">
                {/* 48. 빈 상태 아이콘 컨테이너 */}
                <div className="flex justify-center">
                  <FileText className="h-20 w-20 text-gray-400" />
                </div>
                {/* 49. 빈 상태 텍스트 컨테이너 */}
                <div className="space-y-3">
                  {/* 50. 빈 상태 제목 텍스트 */}
                  <Typography.H4 className="text-white font-pretendard tracking-ko-tight">
                    {(() => {
                      const filterOption = FilterUtils.getFilterOption(
                        'visibility',
                        taskVisibility
                      );
                      return filterOption?.description || '할일이 없습니다';
                    })()}
                  </Typography.H4>
                  {/* 51. 빈 상태 설명 텍스트 */}
                  <Typography.Body className="text-white/70 font-pretendard leading-ko-normal text-center">
                    {(() => {
                      const filterOption = FilterUtils.getFilterOption(
                        'visibility',
                        taskVisibility
                      );
                      const baseMessage =
                        '새로운 할일을 추가해서 시작해보세요!';
                      if (taskVisibility === 'personal') {
                        return '새로운 개인 할일을 추가해서 시작해보세요!';
                      } else if (taskVisibility === 'group') {
                        return `새로운 ${
                          currentGroup?.name || '그룹'
                        } 할일을 추가해서 시작해보세요!`;
                      }
                      return baseMessage;
                    })()}
                  </Typography.Body>
                  {/* 51-1. 사용법 가이드 */}
                  <details className="bg-background/20 backdrop-blur-sm rounded-lg p-3 sm:p-4 space-y-2 group">
                    <summary className="text-white/80 font-pretendard font-medium cursor-pointer hover:text-white transition-colors duration-200 list-none">
                      💡 빠른 할일 추가 팁 (클릭하여 펼치기)
                    </summary>
                    <div className="pt-2 space-y-1">
                      <ul className="text-xs sm:text-sm text-white/70 font-pretendard space-y-1">
                        <li>• "내일까지 장보기" - 기본 할일</li>
                        <li>• "!높음 내일까지 보고서 작성" - 우선순위 설정</li>
                        <li>• "@업무 회의 준비" - 카테고리 설정</li>
                        <li>• "#프로젝트A" - 태그 추가</li>
                        <li>
                          •{' '}
                          {(() => {
                            const filterOption = FilterUtils.getFilterOption(
                              'visibility',
                              taskVisibility
                            );
                            if (taskVisibility === 'personal') {
                              return '👤 버튼으로 개인 할일 생성';
                            } else if (taskVisibility === 'group') {
                              return '👥 버튼으로 그룹 할일 생성';
                            }
                            return '📝 버튼으로 할일 생성';
                          })()}
                        </li>
                      </ul>
                    </div>
                  </details>
                </div>
                {/* 52. 할일 추가 버튼 */}
                <WaveButton
                  onClick={() => {
                    const quickAdd = document.querySelector('#quick-add-task');
                    quickAdd?.scrollIntoView({ behavior: 'smooth' });
                  }}
                  className="font-pretendard"
                >
                  할일 추가하기
                </WaveButton>
              </div>
            </GlassCard>
          ) : (
            /* 53. 할일 카드 목록 컨테이너 */
            <div className="space-y-3 sm:space-y-4 lg:space-y-5 xl:space-y-6">
              {displayTasks
                .filter(task => task && task.id) // Filter out undefined or invalid tasks
                .map((task, index) => (
                  <TaskCard
                    key={`${task.id}-${task.groupId || 'personal'}-${index}`}
                    task={task}
                    onToggleComplete={handleTaskToggle}
                    onEdit={handleTaskEdit}
                    onDelete={handleTaskDelete}
                    onDetail={handleTaskDetail}
                    groupName={
                      task.groupId && task.groupId !== 'personal'
                        ? currentGroup?.name || '그룹'
                        : undefined
                    }
                  />
                ))}
            </div>
          )}

          {/* 45-1. 지연된 할일 리스트 섹션 */}
          {(() => {
            // 현재 보기 모드에 따른 지연된 할일 필터링
            const filteredOverdueTasks = overdueTasks.filter(task => {
              switch (taskVisibility) {
                case 'personal':
                  return !task.groupId || task.groupId === 'personal';
                case 'group':
                  if (currentGroup) {
                    return task.groupId === currentGroup.id;
                  } else {
                    return task.groupId && task.groupId !== 'personal';
                  }
                case 'all':
                  return true;
                default:
                  return true;
              }
            });

            return filteredOverdueTasks.length > 0 ? (
              <div className="mt-8 lg:mt-12 xl:mt-16 mb-8 lg:mb-12 xl:mb-16">
                {/* 지연된 할일 섹션 헤더 */}
                <div className="flex items-center gap-3 mb-6 lg:mb-8 xl:mb-12">
                  <div className="flex items-center gap-2 sm:gap-3">
                    <div className="w-8 h-8 sm:w-10 sm:h-10 lg:w-12 lg:h-12 rounded-full bg-red-500/20 flex items-center justify-center">
                      <Target className="w-4 h-4 sm:w-5 sm:h-5 lg:w-6 lg:h-6 text-red-500" />
                    </div>
                    <Typography.H4 className="text-white font-pretendard tracking-ko-tight text-lg sm:text-xl lg:text-2xl xl:text-3xl">
                      지연된 할일
                    </Typography.H4>
                  </div>
                  <div className="flex-1 h-px bg-gradient-to-r from-red-500/50 to-transparent"></div>
                  <span className="bg-red-500/20 text-red-300 px-3 py-1 rounded-full text-sm sm:text-base font-medium font-pretendard">
                    {filteredOverdueTasks.length}개
                  </span>
                </div>

                {/* 지연된 할일 카드 목록 */}
                <div className="space-y-3 sm:space-y-4 lg:space-y-5 xl:space-y-6">
                  {filteredOverdueTasks.map((task, index) => (
                    <GlassCard
                      key={`overdue-${task.id}-${index}`}
                      variant="light"
                      className="p-4 sm:p-5 lg:p-6 xl:p-8 backdrop-blur-sm bg-background/95 border-2 border-red-500/30 shadow-lg hover:shadow-xl transition-all duration-300 ease-out relative overflow-hidden"
                    >
                      {/* 지연 표시 배지 */}
                      <div className="absolute top-0 right-0 bg-red-500 text-white px-2 py-1 text-xs font-medium font-pretendard rounded-bl-lg">
                        지연
                      </div>

                      {/* 지연된 할일 내용 */}
                      <div className="space-y-4">
                        {/* 할일 제목 및 상태 */}
                        <div className="flex items-start justify-between gap-4">
                          <div className="flex-1">
                            <Typography.H5 className="text-white font-pretendard font-semibold tracking-ko-tight text-base sm:text-lg lg:text-xl line-clamp-2">
                              {task.title}
                            </Typography.H5>
                            {task.description && (
                              <Typography.BodySmall className="text-white/70 font-pretendard leading-ko-normal mt-2 line-clamp-3">
                                {task.description}
                              </Typography.BodySmall>
                            )}
                          </div>
                          <div className="flex items-center gap-2">
                            {/* 완료 체크박스 */}
                            <button
                              onClick={() => handleTaskToggle(task.id)}
                              className={cn(
                                'w-6 h-6 sm:w-7 sm:h-7 rounded-full border-2 flex items-center justify-center transition-all duration-200',
                                task.status === 'completed'
                                  ? 'bg-green-500 border-green-500 text-white'
                                  : 'border-red-400 text-transparent hover:border-red-300 hover:bg-red-500/20'
                              )}
                              aria-label={`할일 ${
                                task.status === 'completed'
                                  ? '미완료로 변경'
                                  : '완료로 변경'
                              }`}
                            >
                              {task.status === 'completed' && (
                                <svg
                                  className="w-4 h-4 sm:w-5 sm:h-5"
                                  fill="currentColor"
                                  viewBox="0 0 20 20"
                                >
                                  <path
                                    fillRule="evenodd"
                                    d="M16.707 5.293a1 1 0 010 1.414l-8 8a1 1 0 01-1.414 0l-4-4a1 1 0 011.414-1.414L8 12.586l7.293-7.293a1 1 0 011.414 0z"
                                    clipRule="evenodd"
                                  />
                                </svg>
                              )}
                            </button>
                          </div>
                        </div>

                        {/* 할일 메타 정보 */}
                        <div className="flex flex-wrap items-center gap-3 sm:gap-4 text-sm sm:text-base">
                          {/* 마감일 */}
                          {task.dueDate && (
                            <div className="flex items-center gap-1 text-red-300">
                              <Calendar className="w-4 h-4" />
                              <span className="font-pretendard">
                                {format(toDate(task.dueDate), 'M월 d일', {
                                  locale: ko,
                                })}
                              </span>
                            </div>
                          )}

                          {/* 우선순위 */}
                          {task.priority && (
                            <div
                              className={cn(
                                'px-2 py-1 rounded-full text-xs font-medium font-pretendard',
                                task.priority === 'high' &&
                                  'bg-red-500/20 text-red-300 border border-red-500/30',
                                task.priority === 'medium' &&
                                  'bg-yellow-500/20 text-yellow-300 border border-yellow-500/30',
                                task.priority === 'low' &&
                                  'bg-blue-500/20 text-blue-300 border border-blue-500/30'
                              )}
                            >
                              {task.priority === 'high' && '높음'}
                              {task.priority === 'medium' && '보통'}
                              {task.priority === 'low' && '낮음'}
                            </div>
                          )}

                          {/* 카테고리 */}
                          {task.category && (
                            <div className="px-2 py-1 rounded-full bg-purple-500/20 text-purple-300 border border-purple-500/30 text-xs font-medium font-pretendard">
                              {task.category}
                            </div>
                          )}

                          {/* 그룹 표시 */}
                          {task.groupId && task.groupId !== 'personal' && (
                            <div className="flex items-center gap-1 px-2 py-1 rounded-full bg-purple-500/20 text-purple-300 border border-purple-500/30 text-xs font-medium font-pretendard">
                              <Users className="w-3 h-3" />
                              <span>{currentGroup?.name || '그룹'}</span>
                            </div>
                          )}
                        </div>

                        {/* 액션 버튼들 */}
                        <div className="flex items-center gap-2 sm:gap-3 pt-2">
                          <WaveButton
                            variant="ghost"
                            size="sm"
                            onClick={() => handleTaskDetail(task.id)}
                            className="text-white/80 hover:text-white hover:bg-white/10 font-pretendard text-xs sm:text-sm"
                          >
                            상세보기
                          </WaveButton>
                          <WaveButton
                            variant="ghost"
                            size="sm"
                            onClick={() => handleTaskEdit(task)}
                            className="text-white/80 hover:text-white hover:bg-white/10 font-pretendard text-xs sm:text-sm"
                          >
                            수정
                          </WaveButton>
                          <WaveButton
                            variant="ghost"
                            size="sm"
                            onClick={() => handleTaskDelete(task.id)}
                            className="text-red-300 hover:text-red-200 hover:bg-red-500/20 font-pretendard text-xs sm:text-sm"
                          >
                            삭제
                          </WaveButton>
                        </div>
                      </div>
                    </GlassCard>
                  ))}
                </div>
              </div>
            ) : null;
          })()}

          {/* 54. 캘린더 섹션 컨테이너 */}
          <div className="mt-16 lg:mt-20 xl:mt-24 mb-8 lg:mb-12 xl:mb-16">
            <CalendarComponent
              tasks={allTasks}
              onDateSelect={handleDateSelect}
              onAddTask={handleAddTaskFromCalendar}
            />
          </div>
        </div>
      </div>
    </div>
  );
}

export default TodoHome;<|MERGE_RESOLUTION|>--- conflicted
+++ resolved
@@ -21,11 +21,6 @@
 import { GlassCard } from '../components/ui/GlassCard';
 import { WaveButton } from '../components/ui/WaveButton';
 import { ResponsiveButton } from '../components/ui/responsive/ResponsiveButton';
-<<<<<<< HEAD
-import { Typography } from '../components/ui/typography-utils';
-=======
-import { Typography } from '../components/ui/typography';
->>>>>>> ace65b38
 import { useAuth } from '../hooks/useAuth';
 import { useData } from '../contexts/DataContext';
 import { useUserGroups } from '../hooks/useGroup';
