import { format, isPast, isThisWeek, isToday } from 'date-fns';
import { ko } from 'date-fns/locale';
import {
  AlertTriangle,
  Calendar,
  CalendarRange,
  FileText,
  List,
  LogOut,
  Target,
  User as UserIcon,
  Users,
} from 'lucide-react';
import { Typography } from '../components/ui/typography-utils';
import { useEffect, useMemo, useState } from 'react';
import { useNavigate } from 'react-router-dom';
import { Calendar as CalendarComponent } from '../components/calendar';
import { LoadingSpinner } from '../components/common/LoadingSpinner';
import { WaveBackground } from '../components/layout/WaveBackground';
import { QuickAddTask } from '../components/task/QuickAddTask';
import { TaskCard } from '../components/task/TaskCard';
import { GlassCard } from '../components/ui/GlassCard';
import { WaveButton } from '../components/ui/WaveButton';
import { ResponsiveButton } from '../components/ui/responsive/ResponsiveButton';
import { useAuth } from '../hooks/useAuth';
import { useData } from '../hooks/useData';
import { useUserGroups } from '../hooks/useGroup';
import { useTasks } from '../hooks/useTasks';
import { FilterConfig, FilterUtils } from '../lib/design-tokens';
import { userService } from '../lib/firestore';
import { cn } from '../lib/utils';
import { Task } from '../types/task';
import { User } from '../types/user';
import { toDate } from '../utils/dateHelpers';

function TodoHome() {
  const navigate = useNavigate();
  const { user, signOut } = useAuth();
  const { currentGroup } = useData();
  const { groups: userGroups = [] } = useUserGroups();

  // 사용자 프로필 정보 상태
  const [userProfile, setUserProfile] = useState<User | null>(null);
  const [profileLoading, setProfileLoading] = useState(false);

  // 사용자 프로필 정보 로드
  useEffect(() => {
    const loadUserProfile = async () => {
      if (!user?.uid) return;

      setProfileLoading(true);
      try {
        const profile = await userService.getUserProfile(user.uid);
        if (profile) {
          setUserProfile(profile as User);
        }
<<<<<<< HEAD
      } catch (_error) {
=======
      } catch {
>>>>>>> 56717160
        // 프로필 로드 실패 시 Auth 정보만 사용
        setUserProfile(null);
      } finally {
        setProfileLoading(false);
      }
    };

    loadUserProfile();
  }, [user?.uid]);

  // 개인 할일 가져오기
  const {
    tasks: personalTasks,
    loading: personalLoading,
    createTask,
    toggleTaskComplete,
    deleteTask,
  } = useTasks({
    realtime: true,
    limit: 50,
  });

  // 그룹 할일 가져오기
  const {
    tasks: groupTasks,
    loading: groupLoading,
  } = useTasks({
    groupId: currentGroup?.id,
    realtime: true,
    limit: 50,
  });

  // 모든 할일 합치기 (중복 제거)
  const allTasks = useMemo(() => {
    const combinedTasks = [...personalTasks, ...groupTasks];
    const uniqueTasks = new Map<string, Task>();

    combinedTasks.forEach(task => {
      if (!uniqueTasks.has(task.id)) {
        uniqueTasks.set(task.id, task);
      }
    });

    return Array.from(uniqueTasks.values());
  }, [personalTasks, groupTasks]);
  const loading = personalLoading || groupLoading || profileLoading;

  const [viewFilter, setViewFilter] = useState<'all' | 'today' | 'week'>(
    FilterConfig.defaults.timeFilter
  );

  const [taskVisibility, setTaskVisibility] = useState<
    'personal' | 'group' | 'all'
  >(FilterConfig.defaults.visibilityFilter);

  // Filter tasks based on view

  const overdueTasks = allTasks.filter(task => {
    if (!task.dueDate || task.status === 'completed') return false;
    try {
      return isPast(toDate(task.dueDate));
<<<<<<< HEAD
    } catch (_error) {
=======
    } catch {
>>>>>>> 56717160
      return false;
    }
  });

  // 할일 가시성에 따른 필터링
  const filteredTasks = useMemo(() => {
    let result;
    switch (taskVisibility) {
      case 'personal':
        result = allTasks.filter(
          task => !task.groupId || task.groupId === 'personal'
        );
        break;
      case 'group':
        // currentGroup이 없어도 그룹 할일을 표시할 수 있도록 수정
        if (currentGroup) {
          result = allTasks.filter(task => task.groupId === currentGroup.id);
        } else {
          // currentGroup이 없으면 개인 할일이 아닌 모든 할일을 그룹 할일로 표시
          result = allTasks.filter(
            task => task.groupId && task.groupId !== 'personal'
          );
        }
        break;
      case 'all':
        result = allTasks;
        break;
      default:
        result = allTasks;
    }

    return result;
  }, [taskVisibility, allTasks, currentGroup]);

  const displayTasks = useMemo(() => {
    // 먼저 가시성에 따른 필터링 적용
    const tasks = filteredTasks;

    // 그 다음 시간 필터 적용
    switch (viewFilter) {
      case 'today':
        return tasks.filter(task => {
          if (!task.dueDate) return false;
          try {
            const taskDate = toDate(task.dueDate);
            return (
              isToday(taskDate) ||
              (isPast(taskDate) && task.status !== 'completed')
            );
<<<<<<< HEAD
          } catch (_error) {
=======
          } catch {
>>>>>>> 56717160
            return false;
          }
        });
      case 'week':
        return tasks.filter(task => {
          if (!task.dueDate) return false;
          try {
            return isThisWeek(toDate(task.dueDate));
<<<<<<< HEAD
          } catch (_error) {
=======
          } catch {
>>>>>>> 56717160
            return false;
          }
        });
      case 'all':
        return tasks;
      default:
        return tasks;
    }
  }, [filteredTasks, viewFilter]);

  // 통합된 통계 계산 - 필터링된 할일 기준
  const stats = useMemo(() => {
    const filteredOverdueTasks = filteredTasks.filter(task => {
      if (!task.dueDate || task.status === 'completed') return false;
      try {
        return isPast(toDate(task.dueDate));
<<<<<<< HEAD
      } catch (_error) {
=======
      } catch {
>>>>>>> 56717160
        return false;
      }
    });

    return {
      total: filteredTasks.length,
      completed: filteredTasks.filter(task => task.status === 'completed')
        .length,
      pending: filteredTasks.filter(task => task.status === 'pending').length,
      inProgress: filteredTasks.filter(task => task.status === 'in_progress')
        .length,
      overdue: filteredOverdueTasks.length,
      completionRate:
        filteredTasks.length > 0
          ? Math.round(
              (filteredTasks.filter(task => task.status === 'completed')
                .length /
                filteredTasks.length) *
                100
            )
          : 0,
    };
  }, [filteredTasks]);

  const handleTaskCreate = async (_taskData: unknown) => {
    if (!user) {
      alert('로그인이 필요합니다.');
      return;
    }

    try {
      // 그룹 ID 결정: taskVisibility에 따라 결정
      let groupId = 'personal';
      if (taskVisibility === 'group' && currentGroup) {
        groupId = currentGroup.id;
      } else if (taskVisibility === 'all') {
        // 전체 보기에서는 기본적으로 개인 할일로 생성
        groupId = 'personal';
      }

      const taskData = _taskData as Record<string, unknown>;
      await createTask({
        ...taskData,
        groupId: groupId,
        userId: user.uid,
        assigneeId: taskData.assigneeId || user.uid,
      });

      // 성공 피드백 개선
      const visibilityText =
        groupId === 'personal' ? '나만 보는 할일' : '그룹 할일';
      // TODO: 토스트 알림으로 변경
<<<<<<< HEAD
    } catch (_error) {
=======
      console.log(`✅ "${taskData.title}" ${visibilityText}이 추가되었습니다!`);
    } catch {
>>>>>>> 56717160
      // 에러 피드백 개선
      // TODO: 토스트 알림으로 변경
      console.error('❌ 할일 생성에 실패했습니다. 다시 시도해주세요.');
    }
  };

  const handleTaskToggle = async (taskId: string) => {
    try {
      await toggleTaskComplete(taskId);
<<<<<<< HEAD
    } catch (_error) {
=======
    } catch {
>>>>>>> 56717160
      alert('할일 상태 변경에 실패했습니다.');
      }
  };

  const handleTaskEdit = (task: Task) => {
    navigate(`/tasks/${task.id}/edit`);
  };

  const handleTaskDelete = async (taskId: string) => {
    if (confirm('정말로 이 할일을 삭제하시겠습니까?')) {
      try {
        await deleteTask(taskId);
        alert('할일이 삭제되었습니다.');
<<<<<<< HEAD
      } catch (_error) {
=======
      } catch {
>>>>>>> 56717160
        alert('할일 삭제에 실패했습니다.');
      }
    }
  };

  const handleTaskDetail = (taskId: string) => {
    navigate(`/tasks/${taskId}`);
  };

  // 캘린더 관련 핸들러
  const handleDateSelect = (_date: Date) => {
    setViewFilter('all'); // 날짜 선택 시 전체 보기로 변경
  };

  const handleAddTaskFromCalendar = () => {
    // 할일 생성 페이지로 이동
    navigate('/tasks/create');
  };

  // 로그아웃 핸들러
  // 사용자 표시 이름 가져오기
  const getUserDisplayName = () => {
    // 1. Firestore 프로필에서 displayName 확인
    if (userProfile?.displayName) {
      return userProfile.displayName;
    }

    // 2. Auth의 displayName 확인
    if (user?.displayName) {
      return user.displayName;
    }

    // 3. 이메일에서 @ 앞부분 추출
    if (user?.email) {
      const emailName = user.email.split('@')[0];
      return emailName;
    }

    // 4. 기본값
    return '사용자';
  };

  const handleLogout = async () => {
    if (confirm('정말로 로그아웃하시겠습니까?')) {
      try {
        await signOut();
        navigate('/login');
<<<<<<< HEAD
      } catch (_error) {
=======
      } catch {
>>>>>>> 56717160
        alert('로그아웃 중 오류가 발생했습니다.');
      }
    }
  };

  if (error) {
    return (
      <div className="min-h-screen bg-gradient-to-br from-blue-400 to-purple-600">
        <div className="relative z-10 flex items-center justify-center min-h-screen">
          <GlassCard variant="medium" className="p-8 text-center max-w-md mx-4">
            <div className="space-y-4">
              <div className="flex justify-center">
                <AlertTriangle className="h-16 w-16 text-red-500" />
              </div>
              <Typography.H3 className="text-red-600 font-pretendard tracking-ko-tight">
                오류 발생
              </Typography.H3>
              <Typography.Body className="text-gray-700 font-pretendard leading-ko-normal">
                {error}
              </Typography.Body>
              <WaveButton
                onClick={() => window.location.reload()}
                className="w-full"
              >
                다시 시도
              </WaveButton>
            </div>
          </GlassCard>
        </div>
      </div>
    );
  }

  if (loading) {
    return (
      <div className="min-h-screen bg-gradient-to-br from-blue-400 to-purple-600">
        <div className="relative z-10 flex items-center justify-center min-h-screen">
          <LoadingSpinner size="lg" text="할일 목록을 불러오는 중..." />
        </div>
      </div>
    );
  }

  return (
    <div className="min-h-screen bg-gradient-to-br from-blue-400 to-purple-600">
      <WaveBackground />

      {/* 1. 메인 페이지 컨테이너 */}
      <div
        className="relative z-10 max-w-6xl xl:max-w-7xl 2xl:max-w-8xl mx-auto px-4 sm:px-6 lg:px-8 xl:px-12 py-6 sm:py-8 lg:py-12 xl:py-16 fixed-header-spacing"
        style={{ paddingTop: '120px' }}
      >
        {/* 2. 히어로 섹션 컨테이너 */}
        <div className="mb-8 lg:mb-12 xl:mb-16">
          {/* 3. 히어로 카드 */}
          <GlassCard
            variant="medium"
            className="p-6 sm:p-8 lg:p-10 xl:p-12 2xl:p-16 relative overflow-visible"
          >
            {/* 로그아웃 버튼 - 오른쪽 상단 모서리 */}
            <div className="absolute top-4 right-4 z-50">
              <WaveButton
                onClick={handleLogout}
                variant="ghost"
                size="sm"
                className="text-white/80 hover:text-white hover:bg-white/10 transition-all duration-200 font-pretendard flex items-center gap-2 px-3 py-2 rounded-lg backdrop-blur-sm border border-white/20 shadow-lg"
                aria-label="로그아웃"
              >
                <LogOut className="h-4 w-4 sm:h-5 sm:w-5" />
                <span className="hidden sm:inline text-sm">로그아웃</span>
              </WaveButton>
            </div>
            {/* 4. 히어로 헤더 컨테이너 */}
            <div className="relative mb-6 lg:mb-8 xl:mb-12 pt-6 md:pt-8 lg:pt-10 xl:pt-12">
              {/* 상단 헤더 영역 - 제목과 버전만 */}
              <div className="flex items-center gap-3 lg:gap-4 xl:gap-6">
                {/* 7. 메인 제목 텍스트 */}
                <Typography.H2 className="text-white font-pretendard tracking-ko-tight text-xl sm:text-2xl md:text-3xl lg:text-4xl xl:text-5xl 2xl:text-6xl">
                  Moonwave Plan
                </Typography.H2>
                {/* 8. 버전 배지 */}
                <span className="bg-gradient-to-r from-blue-500 to-purple-600 text-white px-3 py-1 lg:px-4 lg:py-2 xl:px-5 xl:py-2.5 rounded-full text-sm lg:text-base xl:text-lg font-medium font-pretendard">
                  v1.0
                </span>
              </div>

              {/* 5. 히어로 텍스트 컨테이너 */}
              <div
                className={cn(
                  'mb-6 lg:mb-0',
                  // 모바일에서는 버튼과 겹치지 않도록 상단 여백 추가
                  'pt-0'
                )}
              >
                {/* 9. 인사말 텍스트 컨테이너 */}
                <div className="mb-2 lg:mb-3 xl:mb-4">
                  {/* 인사말 텍스트 */}
                  <Typography.BodyLarge className="text-white font-pretendard leading-ko-relaxed text-base sm:text-lg lg:text-xl xl:text-2xl">
                    안녕하세요, {getUserDisplayName()}님! 오늘도 화이팅! 💪
                  </Typography.BodyLarge>
                </div>

                {/* 10. 날짜 텍스트 - 모바일에서는 숨김, 데스크톱에서만 표시 */}
                <Typography.BodySmall className="hidden md:block text-white/80 font-pretendard text-sm sm:text-base lg:text-lg xl:text-xl">
                  {format(new Date(), 'yyyy년 M월 d일 EEEE', { locale: ko })}
                </Typography.BodySmall>

                {/* 모바일용 날짜 텍스트와 버튼 그룹 */}
                <div className="md:hidden space-y-6">
                  {/* 모바일용 날짜 텍스트 */}
                  <div className="bg-white/10 backdrop-blur-sm rounded-lg p-3 border border-white/20">
                    <Typography.BodySmall className="text-white/90 font-pretendard text-sm sm:text-base text-center font-medium">
                      {format(new Date(), 'yyyy년 M월 d일 EEEE', {
                        locale: ko,
                      })}
                    </Typography.BodySmall>
                  </div>

                  {/* 모바일용 할일 보기 모드 버튼 그룹 */}
                  <div className="flex justify-center gap-2 sm:gap-2.5 bg-white/10 backdrop-blur-md rounded-xl p-3 border border-white/20 shadow-lg">
                    {FilterUtils.getVisibilityFilterOptions().map(
                      filterOption => {
                        const IconComponent =
                          filterOption.icon === 'User'
                            ? UserIcon
                            : filterOption.icon === 'Users'
                            ? Users
                            : filterOption.icon === 'List'
                            ? List
                            : UserIcon;

                        return (
                          <ResponsiveButton
                            key={filterOption.key}
                            variant={
                              taskVisibility === filterOption.key
                                ? 'primary'
                                : 'ghost'
                            }
                            size="sm"
                            onClick={() =>
                              setTaskVisibility(
                                filterOption.key as 'personal' | 'group' | 'all'
                              )
                            }
                            icon={<IconComponent />}
                            iconSize="responsive"
                            className={cn(
                              'font-pretendard',
                              // 반응형 패딩: 모바일은 더 작게
                              'px-2 py-1.5 sm:px-2.5 sm:py-2',
                              // 반응형 최소 너비: 모바일은 더 작게
                              'min-w-[32px] sm:min-w-[36px]',
                              // 반응형 최소 높이: 모바일은 더 작게
                              'min-h-[28px] sm:min-h-[32px]',
                              // 애니메이션
                              'transition-all duration-300 ease-out',
                              // 글래스 효과 - 더 강한 배경으로 가시성 향상
                              'backdrop-blur-md border border-white/30',
                              'shadow-xl hover:shadow-2xl',
                              // 포커스 상태 개선
                              'focus:outline-none focus:ring-2 focus:ring-blue-400/50 focus:ring-offset-2 focus:ring-offset-transparent',
                              // 선택 상태 스타일
                              taskVisibility === filterOption.key
                                ? 'bg-blue-500/90 text-white shadow-xl ring-2 ring-blue-400/60 scale-105'
                                : 'bg-white/15 text-white/90 hover:bg-white/25 hover:text-white hover:shadow-xl hover:scale-105'
                            )}
                            aria-label={FilterUtils.getFilterAriaLabel(
                              'visibility',
                              filterOption.key,
                              taskVisibility === filterOption.key
                            )}
                            aria-pressed={taskVisibility === filterOption.key}
                          >
                            {/* 모바일용 툴팁 역할의 aria-label */}
                            <span className="sr-only">
                              {filterOption.label}
                            </span>
                          </ResponsiveButton>
                        );
                      }
                    )}
                  </div>
                </div>
              </div>
            </div>

            {/* 13.5. 할일 가시성 옵션 카드 - 통계 영역 위에 배치 */}
            <div className="mb-4 lg:mb-6 xl:mb-8">
              <div className="flex justify-center md:justify-end gap-2 sm:gap-3 lg:gap-4">
                {FilterUtils.getVisibilityFilterOptions().map(filterOption => {
                  const IconComponent =
                    filterOption.icon === 'User'
                      ? UserIcon
                      : filterOption.icon === 'Users'
                      ? Users
                      : filterOption.icon === 'List'
                      ? List
                      : UserIcon;

                  return (
                    <ResponsiveButton
                      key={filterOption.key}
                      variant={
                        taskVisibility === filterOption.key
                          ? 'primary'
                          : 'ghost'
                      }
                      size="sm"
                      onClick={() =>
                        setTaskVisibility(
                          filterOption.key as 'personal' | 'group' | 'all'
                        )
                      }
                      icon={<IconComponent />}
                      iconSize="responsive"
                      className={cn(
                        'font-pretendard',
                        // 반응형 패딩 - 모바일에서는 더 작게
                        'px-2 py-1.5 sm:px-3 sm:py-2 md:px-5 md:py-3 lg:px-6 lg:py-3.5',
                        // 반응형 최소 너비 - 모바일에서는 더 작게
                        'min-w-[32px] sm:min-w-[36px] md:min-w-[48px] lg:min-w-[56px] xl:min-w-[60px]',
                        // 반응형 최소 높이 - 모바일에서는 더 작게
                        'min-h-[28px] sm:min-h-[32px] md:min-h-[40px] lg:min-h-[44px] xl:min-h-[48px]',
                        // 애니메이션
                        'transition-all duration-300 ease-out',
                        // 글래스 효과
                        'backdrop-blur-md border border-white/30',
                        'shadow-xl hover:shadow-2xl',
                        // 포커스 상태
                        'focus:outline-none focus:ring-2 focus:ring-blue-400/50 focus:ring-offset-2 focus:ring-offset-transparent',
                        // 선택 상태 스타일
                        taskVisibility === filterOption.key
                          ? 'bg-blue-500/90 text-white shadow-xl ring-2 ring-blue-400/60 scale-105'
                          : 'bg-white/15 text-white/90 hover:bg-white/25 hover:text-white hover:shadow-xl hover:scale-105'
                      )}
                      aria-label={FilterUtils.getFilterAriaLabel(
                        'visibility',
                        filterOption.key,
                        taskVisibility === filterOption.key
                      )}
                      aria-pressed={taskVisibility === filterOption.key}
                    >
                      {/* 반응형 텍스트 */}
                      <span
                        className={cn(
                          'font-medium',
                          'hidden md:inline', // md 크기부터만 텍스트 표시 (모바일에서는 숨김)
                          'text-xs sm:text-sm md:text-base lg:text-lg'
                        )}
                      >
                        {filterOption.label}
                      </span>

                      {/* 모바일용 툴팁 역할의 aria-label */}
                      <span className="sr-only">{filterOption.label}</span>
                    </ResponsiveButton>
                  );
                })}
              </div>
            </div>

            {/* 14. 통계 그리드 컨테이너 */}
            <div className="grid grid-cols-2 sm:grid-cols-2 md:grid-cols-4 lg:grid-cols-4 xl:grid-cols-4 gap-3 sm:gap-4 lg:gap-6 xl:gap-8 mb-6 lg:mb-8 xl:mb-12">
              {/* 15. 전체 할일 통계 카드 */}
              <GlassCard
                variant="light"
                className="text-center p-4 sm:p-5 lg:p-6 xl:p-8 rounded-xl bg-white border-2 border-gray-200 shadow-lg hover:shadow-xl transition-all duration-300 ease-out"
              >
                {/* 16. 전체 할일 수 텍스트 */}
                <Typography.H3 className="text-blue-600 font-pretendard font-bold text-lg sm:text-xl lg:text-2xl xl:text-3xl 2xl:text-4xl">
                  {stats.total}
                </Typography.H3>
                {/* 17. 전체 할일 라벨 텍스트 */}
                <Typography.BodySmall className="text-gray-600 font-pretendard text-xs sm:text-sm lg:text-base xl:text-lg">
                  전체 할일
                </Typography.BodySmall>
              </GlassCard>
              {/* 18. 완료 통계 카드 */}
              <GlassCard
                variant="light"
                className="text-center p-4 sm:p-5 lg:p-6 xl:p-8 rounded-xl border-l-4 border-green-500 bg-white border-2 border-gray-200 shadow-lg hover:shadow-xl transition-all duration-300 ease-out"
              >
                {/* 19. 완료 수 텍스트 */}
                <Typography.H3 className="text-green-600 font-pretendard font-bold text-lg sm:text-xl lg:text-2xl xl:text-3xl 2xl:text-4xl">
                  {stats.completed}
                </Typography.H3>
                {/* 20. 완료 라벨 텍스트 */}
                <Typography.BodySmall className="text-gray-600 font-pretendard text-xs sm:text-sm lg:text-base xl:text-lg">
                  완료
                </Typography.BodySmall>
              </GlassCard>
              {/* 21. 진행중 통계 카드 */}
              <GlassCard
                variant="light"
                className="text-center p-4 sm:p-5 lg:p-6 xl:p-8 rounded-xl border-l-4 border-blue-500 bg-white border-2 border-gray-200 shadow-lg hover:shadow-xl transition-all duration-300 ease-out"
              >
                {/* 22. 진행중 수 텍스트 */}
                <Typography.H3 className="text-blue-600 font-pretendard font-bold text-lg sm:text-xl lg:text-2xl xl:text-3xl 2xl:text-4xl">
                  {stats.inProgress}
                </Typography.H3>
                {/* 23. 진행중 라벨 텍스트 */}
                <Typography.BodySmall className="text-gray-600 font-pretendard text-xs sm:text-sm lg:text-base xl:text-lg">
                  진행중
                </Typography.BodySmall>
              </GlassCard>
              {/* 24. 지연 통계 카드 */}
              <GlassCard
                variant="light"
                className="text-center p-4 sm:p-5 lg:p-6 xl:p-8 rounded-xl border-l-4 border-red-500 bg-white border-2 border-gray-200 shadow-lg hover:shadow-xl transition-all duration-300 ease-out"
              >
                {/* 25. 지연 수 텍스트 */}
                <Typography.H3 className="text-red-600 font-pretendard font-bold text-lg sm:text-xl lg:text-2xl xl:text-3xl 2xl:text-4xl">
                  {stats.overdue}
                </Typography.H3>
                {/* 26. 지연 라벨 텍스트 */}
                <Typography.BodySmall className="text-gray-600 font-pretendard text-xs sm:text-sm lg:text-base xl:text-lg">
                  지연
                </Typography.BodySmall>
              </GlassCard>
            </div>

            {/* 27. 진행률 컨테이너 */}
            <div className="space-y-3 lg:space-y-4 xl:space-y-6">
              {/* 28. 진행률 헤더 컨테이너 */}
              <div className="flex items-center justify-between">
                {/* 29. 진행률 라벨 텍스트 */}
                <Typography.BodySmall
                  className="font-medium font-pretendard text-sm sm:text-base lg:text-lg xl:text-xl"
                  style={{ color: 'var(--semantic-text-primary)' }}
                >
                  완료율
                </Typography.BodySmall>
                {/* 30. 진행률 퍼센트 텍스트 */}
                <Typography.BodySmall
                  className="font-pretendard text-sm sm:text-base lg:text-lg xl:text-xl font-bold"
                  style={{ color: 'var(--semantic-text-primary)' }}
                >
                  {stats.completionRate}%
                </Typography.BodySmall>
              </div>

              {/* 31. 진행률 바 컨테이너 */}
              <div className="w-full bg-gray-700/50 rounded-full h-3 sm:h-4 lg:h-5 xl:h-6 overflow-hidden">
                {/* 32. 진행률 바 */}
                <div
                  className="bg-gradient-to-r from-blue-500 to-purple-600 h-3 sm:h-4 lg:h-5 xl:h-6 rounded-full transition-all duration-500 ease-out"
                  style={{ width: `${stats.completionRate}%` }}
                />
              </div>
            </div>
          </GlassCard>
        </div>

        {/* 33. 빠른 추가 섹션 컨테이너 */}
        <div id="quick-add-task" className="mb-8 lg:mb-12 xl:mb-16">
          <QuickAddTask
            onAdd={handleTaskCreate}
            groupMembers={
              currentGroup
                ? [
                    {
                      id: user?.uid || '',
                      name: user?.displayName || user?.email || '나',
                      avatar: user?.photoURL || undefined,
                    },
                  ]
                : []
            }
            groups={userGroups.map(group => ({
              id: group.id,
              name: group.name,
            }))}
            defaultAssigneeId={user?.uid}
          />
        </div>

        {/* 34. 할일 섹션 컨테이너 */}
        <div className="mb-8 lg:mb-12 xl:mb-16">
          {/* 35. 할일 섹션 헤더 컨테이너 */}
          <div className="flex flex-col sm:flex-row sm:items-center sm:justify-between mb-6 lg:mb-8 xl:mb-12 gap-4 lg:gap-6">
            {/* 36. 할일 섹션 제목 텍스트 */}
            <Typography.H3 className="text-white font-pretendard font-semibold tracking-ko-tight text-lg sm:text-xl md:text-2xl lg:text-3xl xl:text-4xl">
              {(() => {
                const visibilityOption = FilterUtils.getFilterOption(
                  'visibility',
                  taskVisibility
                );
                const visibilityText = visibilityOption?.label || '할일';

                const timeText =
                  viewFilter === 'today'
                    ? FilterUtils.getFilterLabel('time', 'today') + '의'
                    : viewFilter === 'week'
                    ? FilterUtils.getFilterLabel('time', 'week')
                    : '';

                return `${timeText} ${visibilityText}`;
              })()}
            </Typography.H3>
            {/* 37. 필터 버튼 그룹 컨테이너 */}
            <div className="flex gap-2 sm:gap-3 lg:gap-4 flex-wrap items-center">
              {FilterUtils.getTimeFilterOptions().map(filterOption => {
                const IconComponent =
                  filterOption.icon === 'Calendar'
                    ? Calendar
                    : filterOption.icon === 'CalendarRange'
                    ? CalendarRange
                    : filterOption.icon === 'List'
                    ? List
                    : List;

                return (
                  <WaveButton
                    key={filterOption.key}
                    variant={
                      viewFilter === filterOption.key ? 'primary' : 'ghost'
                    }
                    size="sm"
                    onClick={() =>
                      setViewFilter(
                        filterOption.key as 'all' | 'today' | 'week'
                      )
                    }
                    className={cn(
                      'font-pretendard px-3 sm:px-4 lg:px-5 xl:px-6 py-2 lg:py-2.5 xl:py-3',
                      'text-xs sm:text-sm lg:text-base xl:text-lg',
                      'min-w-[60px] sm:min-w-[70px] lg:min-w-[80px] xl:min-w-[90px]',
                      'min-h-[36px] sm:min-h-[40px] lg:min-h-[44px] xl:min-h-[48px]',
                      'flex items-center justify-center gap-1 sm:gap-2',
                      'truncate overflow-hidden',
                      'transition-all duration-200',
                      viewFilter === filterOption.key
                        ? 'ring-1 ring-primary-400/30 shadow-md'
                        : 'hover:bg-white/10 hover:shadow-md'
                    )}
                    aria-label={FilterUtils.getFilterAriaLabel(
                      'time',
                      filterOption.key,
                      viewFilter === filterOption.key
                    )}
                    aria-pressed={viewFilter === filterOption.key}
                  >
                    <IconComponent className="h-3 w-3 sm:h-4 sm:w-4 lg:h-5 lg:w-5 xl:h-6 xl:w-6 flex-shrink-0" />
                    <span className="truncate">{filterOption.label}</span>
                  </WaveButton>
                );
              })}
            </div>
          </div>

          {/* 41. 지연 할일 알림 컨테이너 */}
          {stats.overdue > 0 && (
            <div className="mb-6">
              {/* 42. 지연 할일 알림 카드 */}
              <GlassCard
                variant="light"
                className="p-3 sm:p-4 lg:p-5 border-l-2 border-orange-300 backdrop-blur-sm bg-background/95 border-2 border-white/20 shadow-md hover:shadow-lg transition-all duration-300 ease-out"
                role="alert"
                aria-label={`${overdueTasks.length}개의 지연된 할일이 있습니다. 주의가 필요합니다.`}
              >
                {/* 43. 지연 할일 알림 내용 컨테이너 */}
                <div className="flex items-center gap-2 sm:gap-3 text-orange-400">
                  <Target size={16} className="sm:w-5 sm:h-5" />
                  {/* 44. 지연 할일 알림 텍스트 */}
                  <Typography.BodySmall className="font-medium font-pretendard">
                    {stats.overdue}개의 지연된 할일이 있습니다
                  </Typography.BodySmall>
                </div>
              </GlassCard>
            </div>
          )}

          {/* 45. 할일 목록 컨테이너 */}
          {displayTasks.length === 0 ? (
            /* 46. 빈 상태 카드 */
            <GlassCard
              variant="light"
              className="p-8 lg:p-12 text-center backdrop-blur-sm bg-background/95 border-2 border-white/20 shadow-lg hover:shadow-xl transition-all duration-300 ease-out"
            >
              {/* 47. 빈 상태 내용 컨테이너 */}
              <div className="space-y-6">
                {/* 48. 빈 상태 아이콘 컨테이너 */}
                <div className="flex justify-center">
                  <FileText className="h-20 w-20 text-gray-400" />
                </div>
                {/* 49. 빈 상태 텍스트 컨테이너 */}
                <div className="space-y-3">
                  {/* 50. 빈 상태 제목 텍스트 */}
                  <Typography.H4 className="text-white font-pretendard tracking-ko-tight">
                    {(() => {
                      const filterOption = FilterUtils.getFilterOption(
                        'visibility',
                        taskVisibility
                      );
                      return filterOption?.description || '할일이 없습니다';
                    })()}
                  </Typography.H4>
                  {/* 51. 빈 상태 설명 텍스트 */}
                  <Typography.Body className="text-white/70 font-pretendard leading-ko-normal text-center">
                    {(() => {
                      const baseMessage =
                        '새로운 할일을 추가해서 시작해보세요!';
                      if (taskVisibility === 'personal') {
                        return '새로운 개인 할일을 추가해서 시작해보세요!';
                      } else if (taskVisibility === 'group') {
                        return `새로운 ${
                          currentGroup?.name || '그룹'
                        } 할일을 추가해서 시작해보세요!`;
                      }
                      return baseMessage;
                    })()}
                  </Typography.Body>
                  {/* 51-1. 사용법 가이드 */}
                  <details className="bg-background/20 backdrop-blur-sm rounded-lg p-3 sm:p-4 space-y-2 group">
                    <summary className="text-white/80 font-pretendard font-medium cursor-pointer hover:text-white transition-colors duration-200 list-none">
                      💡 빠른 할일 추가 팁 (클릭하여 펼치기)
                    </summary>
                    <div className="pt-2 space-y-1">
                      <ul className="text-xs sm:text-sm text-white/70 font-pretendard space-y-1">
                        <li>• "내일까지 장보기" - 기본 할일</li>
                        <li>• "!높음 내일까지 보고서 작성" - 우선순위 설정</li>
                        <li>• "@업무 회의 준비" - 카테고리 설정</li>
                        <li>• "#프로젝트A" - 태그 추가</li>
                        <li>
                          •{' '}
                          {(() => {
                            if (taskVisibility === 'personal') {
                              return '👤 버튼으로 개인 할일 생성';
                            } else if (taskVisibility === 'group') {
                              return '👥 버튼으로 그룹 할일 생성';
                            }
                            return '📝 버튼으로 할일 생성';
                          })()}
                        </li>
                      </ul>
                    </div>
                  </details>
                </div>
                {/* 52. 할일 추가 버튼 */}
                <WaveButton
                  onClick={() => {
                    const quickAdd = document.querySelector('#quick-add-task');
                    quickAdd?.scrollIntoView({ behavior: 'smooth' });
                  }}
                  className="font-pretendard"
                >
                  할일 추가하기
                </WaveButton>
              </div>
            </GlassCard>
          ) : (
            /* 53. 할일 카드 목록 컨테이너 */
            <div className="space-y-3 sm:space-y-4 lg:space-y-5 xl:space-y-6">
              {displayTasks
                .filter(task => task && task.id) // Filter out undefined or invalid tasks
                .map((task, index) => (
                  <TaskCard
                    key={`${task.id}-${task.groupId || 'personal'}-${index}`}
                    task={task}
                    onToggleComplete={handleTaskToggle}
                    onEdit={handleTaskEdit}
                    onDelete={handleTaskDelete}
                    onDetail={handleTaskDetail}
                    groupName={
                      task.groupId && task.groupId !== 'personal'
                        ? currentGroup?.name || '그룹'
                        : undefined
                    }
                  />
                ))}
            </div>
          )}

          {/* 45-1. 지연된 할일 리스트 섹션 */}
          {(() => {
            // 현재 보기 모드에 따른 지연된 할일 필터링
            const filteredOverdueTasks = overdueTasks.filter(task => {
              switch (taskVisibility) {
                case 'personal':
                  return !task.groupId || task.groupId === 'personal';
                case 'group':
                  if (currentGroup) {
                    return task.groupId === currentGroup.id;
                  } else {
                    return task.groupId && task.groupId !== 'personal';
                  }
                case 'all':
                  return true;
                default:
                  return true;
              }
            });

            return filteredOverdueTasks.length > 0 ? (
              <div className="mt-8 lg:mt-12 xl:mt-16 mb-8 lg:mb-12 xl:mb-16">
                {/* 지연된 할일 섹션 헤더 */}
                <div className="flex items-center gap-3 mb-6 lg:mb-8 xl:mb-12">
                  <div className="flex items-center gap-2 sm:gap-3">
                    <div className="w-8 h-8 sm:w-10 sm:h-10 lg:w-12 lg:h-12 rounded-full bg-red-500/20 flex items-center justify-center">
                      <Target className="w-4 h-4 sm:w-5 sm:h-5 lg:w-6 lg:h-6 text-red-500" />
                    </div>
                    <Typography.H4 className="text-white font-pretendard tracking-ko-tight text-lg sm:text-xl lg:text-2xl xl:text-3xl">
                      지연된 할일
                    </Typography.H4>
                  </div>
                  <div className="flex-1 h-px bg-gradient-to-r from-red-500/50 to-transparent"></div>
                  <span className="bg-red-500/20 text-red-300 px-3 py-1 rounded-full text-sm sm:text-base font-medium font-pretendard">
                    {filteredOverdueTasks.length}개
                  </span>
                </div>

                {/* 지연된 할일 카드 목록 */}
                <div className="space-y-3 sm:space-y-4 lg:space-y-5 xl:space-y-6">
                  {filteredOverdueTasks.map((task, index) => (
                    <GlassCard
                      key={`overdue-${task.id}-${index}`}
                      variant="light"
                      className="p-4 sm:p-5 lg:p-6 xl:p-8 backdrop-blur-sm bg-background/95 border-2 border-red-500/30 shadow-lg hover:shadow-xl transition-all duration-300 ease-out relative overflow-hidden"
                    >
                      {/* 지연 표시 배지 */}
                      <div className="absolute top-0 right-0 bg-red-500 text-white px-2 py-1 text-xs font-medium font-pretendard rounded-bl-lg">
                        지연
                      </div>

                      {/* 지연된 할일 내용 */}
                      <div className="space-y-4">
                        {/* 할일 제목 및 상태 */}
                        <div className="flex items-start justify-between gap-4">
                          <div className="flex-1">
                            <Typography.H5 className="text-white font-pretendard font-semibold tracking-ko-tight text-base sm:text-lg lg:text-xl line-clamp-2">
                              {task.title}
                            </Typography.H5>
                            {task.description && (
                              <Typography.BodySmall className="text-white/70 font-pretendard leading-ko-normal mt-2 line-clamp-3">
                                {task.description}
                              </Typography.BodySmall>
                            )}
                          </div>
                          <div className="flex items-center gap-2">
                            {/* 완료 체크박스 */}
                            <button
                              onClick={() => handleTaskToggle(task.id)}
                              className={cn(
                                'w-6 h-6 sm:w-7 sm:h-7 rounded-full border-2 flex items-center justify-center transition-all duration-200',
                                task.status === 'completed'
                                  ? 'bg-green-500 border-green-500 text-white'
                                  : 'border-red-400 text-transparent hover:border-red-300 hover:bg-red-500/20'
                              )}
                              aria-label={`할일 ${
                                task.status === 'completed'
                                  ? '미완료로 변경'
                                  : '완료로 변경'
                              }`}
                            >
                              {task.status === 'completed' && (
                                <svg
                                  className="w-4 h-4 sm:w-5 sm:h-5"
                                  fill="currentColor"
                                  viewBox="0 0 20 20"
                                >
                                  <path
                                    fillRule="evenodd"
                                    d="M16.707 5.293a1 1 0 010 1.414l-8 8a1 1 0 01-1.414 0l-4-4a1 1 0 011.414-1.414L8 12.586l7.293-7.293a1 1 0 011.414 0z"
                                    clipRule="evenodd"
                                  />
                                </svg>
                              )}
                            </button>
                          </div>
                        </div>

                        {/* 할일 메타 정보 */}
                        <div className="flex flex-wrap items-center gap-3 sm:gap-4 text-sm sm:text-base">
                          {/* 마감일 */}
                          {task.dueDate && (
                            <div className="flex items-center gap-1 text-red-300">
                              <Calendar className="w-4 h-4" />
                              <span className="font-pretendard">
                                {format(toDate(task.dueDate), 'M월 d일', {
                                  locale: ko,
                                })}
                              </span>
                            </div>
                          )}

                          {/* 우선순위 */}
                          {task.priority && (
                            <div
                              className={cn(
                                'px-2 py-1 rounded-full text-xs font-medium font-pretendard',
                                task.priority === 'high' &&
                                  'bg-red-500/20 text-red-300 border border-red-500/30',
                                task.priority === 'medium' &&
                                  'bg-yellow-500/20 text-yellow-300 border border-yellow-500/30',
                                task.priority === 'low' &&
                                  'bg-blue-500/20 text-blue-300 border border-blue-500/30'
                              )}
                            >
                              {task.priority === 'high' && '높음'}
                              {task.priority === 'medium' && '보통'}
                              {task.priority === 'low' && '낮음'}
                            </div>
                          )}

                          {/* 카테고리 */}
                          {task.category && (
                            <div className="px-2 py-1 rounded-full bg-purple-500/20 text-purple-300 border border-purple-500/30 text-xs font-medium font-pretendard">
                              {task.category}
                            </div>
                          )}

                          {/* 그룹 표시 */}
                          {task.groupId && task.groupId !== 'personal' && (
                            <div className="flex items-center gap-1 px-2 py-1 rounded-full bg-purple-500/20 text-purple-300 border border-purple-500/30 text-xs font-medium font-pretendard">
                              <Users className="w-3 h-3" />
                              <span>{currentGroup?.name || '그룹'}</span>
                            </div>
                          )}
                        </div>

                        {/* 액션 버튼들 */}
                        <div className="flex items-center gap-2 sm:gap-3 pt-2">
                          <WaveButton
                            variant="ghost"
                            size="sm"
                            onClick={() => handleTaskDetail(task.id)}
                            className="text-white/80 hover:text-white hover:bg-white/10 font-pretendard text-xs sm:text-sm"
                          >
                            상세보기
                          </WaveButton>
                          <WaveButton
                            variant="ghost"
                            size="sm"
                            onClick={() => handleTaskEdit(task)}
                            className="text-white/80 hover:text-white hover:bg-white/10 font-pretendard text-xs sm:text-sm"
                          >
                            수정
                          </WaveButton>
                          <WaveButton
                            variant="ghost"
                            size="sm"
                            onClick={() => handleTaskDelete(task.id)}
                            className="text-red-300 hover:text-red-200 hover:bg-red-500/20 font-pretendard text-xs sm:text-sm"
                          >
                            삭제
                          </WaveButton>
                        </div>
                      </div>
                    </GlassCard>
                  ))}
                </div>
              </div>
            ) : null;
          })()}

          {/* 54. 캘린더 섹션 컨테이너 */}
          <div className="mt-16 lg:mt-20 xl:mt-24 mb-8 lg:mb-12 xl:mb-16">
            <CalendarComponent
              tasks={allTasks}
              onDateSelect={handleDateSelect}
              onAddTask={handleAddTaskFromCalendar}
            />
          </div>
        </div>
      </div>
    </div>
  );
}

export default TodoHome;<|MERGE_RESOLUTION|>--- conflicted
+++ resolved
@@ -54,11 +54,6 @@
         if (profile) {
           setUserProfile(profile as User);
         }
-<<<<<<< HEAD
-      } catch (_error) {
-=======
-      } catch {
->>>>>>> 56717160
         // 프로필 로드 실패 시 Auth 정보만 사용
         setUserProfile(null);
       } finally {
@@ -120,11 +115,6 @@
     if (!task.dueDate || task.status === 'completed') return false;
     try {
       return isPast(toDate(task.dueDate));
-<<<<<<< HEAD
-    } catch (_error) {
-=======
-    } catch {
->>>>>>> 56717160
       return false;
     }
   });
@@ -174,11 +164,6 @@
               isToday(taskDate) ||
               (isPast(taskDate) && task.status !== 'completed')
             );
-<<<<<<< HEAD
-          } catch (_error) {
-=======
-          } catch {
->>>>>>> 56717160
             return false;
           }
         });
@@ -186,12 +171,7 @@
         return tasks.filter(task => {
           if (!task.dueDate) return false;
           try {
-            return isThisWeek(toDate(task.dueDate));
-<<<<<<< HEAD
-          } catch (_error) {
-=======
-          } catch {
->>>>>>> 56717160
+            return isThisWeek(toDate(task.dueDate));n
             return false;
           }
         });
@@ -208,11 +188,6 @@
       if (!task.dueDate || task.status === 'completed') return false;
       try {
         return isPast(toDate(task.dueDate));
-<<<<<<< HEAD
-      } catch (_error) {
-=======
-      } catch {
->>>>>>> 56717160
         return false;
       }
     });
@@ -265,12 +240,6 @@
       const visibilityText =
         groupId === 'personal' ? '나만 보는 할일' : '그룹 할일';
       // TODO: 토스트 알림으로 변경
-<<<<<<< HEAD
-    } catch (_error) {
-=======
-      console.log(`✅ "${taskData.title}" ${visibilityText}이 추가되었습니다!`);
-    } catch {
->>>>>>> 56717160
       // 에러 피드백 개선
       // TODO: 토스트 알림으로 변경
       console.error('❌ 할일 생성에 실패했습니다. 다시 시도해주세요.');
@@ -280,11 +249,6 @@
   const handleTaskToggle = async (taskId: string) => {
     try {
       await toggleTaskComplete(taskId);
-<<<<<<< HEAD
-    } catch (_error) {
-=======
-    } catch {
->>>>>>> 56717160
       alert('할일 상태 변경에 실패했습니다.');
       }
   };
@@ -298,11 +262,6 @@
       try {
         await deleteTask(taskId);
         alert('할일이 삭제되었습니다.');
-<<<<<<< HEAD
-      } catch (_error) {
-=======
-      } catch {
->>>>>>> 56717160
         alert('할일 삭제에 실패했습니다.');
       }
     }
@@ -350,11 +309,6 @@
       try {
         await signOut();
         navigate('/login');
-<<<<<<< HEAD
-      } catch (_error) {
-=======
-      } catch {
->>>>>>> 56717160
         alert('로그아웃 중 오류가 발생했습니다.');
       }
     }
