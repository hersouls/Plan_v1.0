--- conflicted
+++ resolved
@@ -144,11 +144,6 @@
               profiles[member.userId] = profile;
             }
           } catch (error) {
-<<<<<<< HEAD
-            console.error('Error loading user profile:', error);
-=======
-            // Handle error silently
->>>>>>> 58bb31ef
           }
         }
 
@@ -178,11 +173,6 @@
             );
             return { userId: member.userId, stats };
           } catch (error) {
-<<<<<<< HEAD
-            console.error('Error loading point stats:', error);
-=======
-            // Handle error silently
->>>>>>> 58bb31ef
             return { userId: member.userId, stats: null };
           }
         });
