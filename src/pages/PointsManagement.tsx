--- conflicted
+++ resolved
@@ -897,11 +897,6 @@
                             history.type === 'penalty';
 
                           // 날짜 포맷팅 개선
-<<<<<<< HEAD
-                          const formatDate = (_timestamp: any) => {
-=======
-                          const formatDate = (timestamp: any) => {
->>>>>>> 02323ff1
                             try {
                               const date = new Date(_timestamp.seconds * 1000);
                               const now = new Date();
@@ -950,11 +945,6 @@
                               tabIndex={history.taskId ? 0 : -1}
                               aria-label={
                                 history.taskId
-<<<<<<< HEAD
-                                  ? `할일 수정: ${history.taskId}`
-=======
-                                  ? `할일 수정: ${history.description}`
->>>>>>> 02323ff1
                                   : history.description
                               }
                             >
@@ -1159,11 +1149,6 @@
                             history.type === 'penalty';
 
                           // 날짜 포맷팅 개선
-<<<<<<< HEAD
-                          const formatDate = (_timestamp: any) => {
-=======
-                          const formatDate = (timestamp: any) => {
->>>>>>> 02323ff1
                             try {
                               const date = new Date(_timestamp.seconds * 1000);
                               const now = new Date();
@@ -1179,11 +1164,6 @@
                               } else if (diffDays === 2) {
                                 return '어제';
                               } else if (diffDays <= 7) {
-<<<<<<< HEAD
-                                return `${diffDays - 1}일 전`;
-=======
-                                return `${diffDays}일 전`;
->>>>>>> 02323ff1
                               } else {
                                 return date.toLocaleDateString('ko-KR', {
                                   month: 'short',
@@ -1519,11 +1499,6 @@
                     history.type === 'deducted' || history.type === 'penalty';
 
                   // 날짜 포맷팅 개선
-<<<<<<< HEAD
-                  const formatDate = (_timestamp: any) => {
-=======
-                  const formatDate = (timestamp: any) => {
->>>>>>> 02323ff1
                     try {
                       const date = new Date(_timestamp.seconds * 1000);
                       return date.toLocaleDateString('ko-KR', {
@@ -1709,11 +1684,7 @@
                     history.type === 'deducted' || history.type === 'penalty';
 
                   // 날짜 포맷팅 개선
-<<<<<<< HEAD
-                  const formatDate = (_timestamp: any) => {
-=======
-                  const formatDate = (timestamp: any) => {
->>>>>>> 02323ff1
+
                     try {
                       const date = new Date(_timestamp.seconds * 1000);
                       return date.toLocaleDateString('ko-KR', {
