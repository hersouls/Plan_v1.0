--- conflicted
+++ resolved
@@ -353,11 +353,6 @@
         <div className="relative">
           <img
             src={avatarUrl}
-<<<<<<< HEAD
-            alt={displayName ? displayName + ' Avatar' : 'User Avatar'}
-            className={sizeClasses[size] + ' rounded-full object-cover shadow-lg'}
-=======
->>>>>>> 412fab0d
             onError={e => {
               // 이미지 로드 실패 시 기본 아바타로 대체
               const target = e.target as HTMLImageElement;
@@ -374,11 +369,7 @@
             }}
           />
           <div
-<<<<<<< HEAD
-            className={sizeClasses[size] + ' bg-gradient-to-br from-blue-400 to-purple-600 rounded-full flex items-center justify-center text-white font-semibold ' + textSizes[size] + ' shadow-lg avatar-fallback absolute inset-0'}
-=======
-                          className={sizeClasses[size] + " bg-gradient-to-br from-blue-400 to-purple-600 rounded-full flex items-center justify-center text-white font-semibold " + textSizes[size] + " shadow-lg avatar-fallback absolute inset-0"}
->>>>>>> 412fab0d
+
             style={{ display: 'none' }}
           >
             {displayName?.charAt(0) || 'U'}
@@ -389,11 +380,7 @@
 
     return (
       <div
-<<<<<<< HEAD
-        className={sizeClasses[size] + ' bg-gradient-to-br from-blue-400 to-purple-600 rounded-full flex items-center justify-center text-white font-semibold ' + textSizes[size] + ' shadow-lg avatar-fallback'}
-=======
-                  className={sizeClasses[size] + " bg-gradient-to-br from-blue-400 to-purple-600 rounded-full flex items-center justify-center text-white font-semibold " + textSizes[size] + " shadow-lg avatar-fallback"}
->>>>>>> 412fab0d
+
       >
         {displayName?.charAt(0) || 'U'}
       </div>
@@ -542,18 +529,7 @@
                     >
                       <Star
                         size={16}
-<<<<<<< HEAD
-                        className={'sm:w-4 sm:h-4 lg:w-5 lg:h-5 ' + (
-                          favoriteGroups.includes(selectedGroupId)
-                            ? 'text-yellow-400 fill-yellow-400'
-                            : 'text-white/60'
-                        )}
-=======
-                        className={"sm:w-4 sm:h-4 lg:w-5 lg:h-5 " + 
-                          (favoriteGroups.includes(selectedGroupId)
-                            ? 'text-yellow-400 fill-yellow-400'
-                            : 'text-white/60')}
->>>>>>> 412fab0d
+
                       />
                     </WaveButton>
                   )}
@@ -675,27 +651,7 @@
                         <button
                           key={member.userId}
                           onClick={() => setSelectedMember(member.userId)}
-<<<<<<< HEAD
-                          className={
-                           'w-full p-4 rounded-xl cursor-pointer transition-all duration-300 text-left font-pretendard ' +
-                           (
-                             isSelected
-                               ? 'bg-gradient-to-r from-blue-500/20 to-purple-500/20 border-2 border-blue-400/50 shadow-lg'
-                               : member.userId === user?.uid
-                               ? 'bg-gradient-to-r from-yellow-400/10 to-orange-400/10 border-2 border-yellow-400/30 hover:bg-yellow-400/20 hover:border-yellow-400/50'
-                               : 'bg-white/10 border-2 border-transparent hover:bg-white/20 hover:border-white/30'
-                           )
-                         }
-                          aria-label={(member.userName || 'Unknown') + ' 선택'}
-=======
-                                                      className={"w-full p-4 rounded-xl cursor-pointer transition-all duration-300 text-left font-pretendard " + 
-                             (isSelected
-                               ? 'bg-gradient-to-r from-blue-500/20 to-purple-500/20 border-2 border-blue-400/50 shadow-lg'
-                               : member.userId === user?.uid
-                               ? 'bg-gradient-to-r from-yellow-400/10 to-orange-400/10 border-2 border-yellow-400/30 hover:bg-yellow-400/20 hover:border-yellow-400/50'
-                               : 'bg-white/10 border-2 border-transparent hover:bg-white/20 hover:border-white/30')}
-                                                      aria-label={(member.userName || 'Unknown') + " 선택"}
->>>>>>> 412fab0d
+
                           aria-pressed={isSelected}
                         >
                           <div className="flex items-center justify-between">
@@ -916,11 +872,7 @@
                           aria-label="미승인 포인트 내역 새로고침"
                         >
                           <RefreshCw
-<<<<<<< HEAD
-                            className={'w-4 h-4 ' + (loading ? 'animate-spin' : '')}
-=======
-                            className={"w-4 h-4 " + (loading ? 'animate-spin' : '')}
->>>>>>> 412fab0d
+
                           />
                         </WaveButton>
                       </div>
@@ -961,11 +913,6 @@
                               } else if (diffDays === 2) {
                                 return '어제';
                               } else if (diffDays <= 7) {
-<<<<<<< HEAD
-                                return (diffDays - 1) + '일 전';
-=======
-                                return (diffDays - 1) + "일 전";
->>>>>>> 412fab0d
                               } else {
                                 return date.toLocaleDateString('ko-KR', {
                                   month: 'short',
@@ -980,33 +927,6 @@
                           return (
                             <div
                               key={history.id}
-<<<<<<< HEAD
-                              className={
-                                'flex items-center justify-between p-4 rounded-xl transition-all duration-200 hover:scale-[1.02] hover:shadow-lg point-history-card ' +
-                                (
-                                  history.taskId
-                                    ? 'cursor-pointer hover:ring-2 hover:ring-blue-300'
-                                    : 'cursor-default'
-                                ) + ' ' +
-                                (
-                                  isEarned
-                                    ? 'point-history-bg-earned'
-                                    : isDeducted
-                                    ? 'point-history-bg-deducted'
-                                    : 'point-history-bg-manual'
-                                )
-                              }
-=======
-                              className={"flex items-center justify-between p-4 rounded-xl transition-all duration-200 hover:scale-[1.02] hover:shadow-lg point-history-card " + 
-                                (history.taskId
-                                  ? 'cursor-pointer hover:ring-2 hover:ring-blue-300'
-                                  : 'cursor-default') + " " +
-                                (isEarned
-                                  ? 'point-history-bg-earned'
-                                  : isDeducted
-                                  ? 'point-history-bg-deducted'
-                                  : 'point-history-bg-manual')}
->>>>>>> 412fab0d
                               role="listitem"
                               onClick={
                                 history.taskId
@@ -1025,35 +945,11 @@
                               tabIndex={history.taskId ? 0 : -1}
                               aria-label={
                                 history.taskId
-<<<<<<< HEAD
-                                  ? history.description + ' 할일 수정하기'
-=======
-                                  ? (history.description + " 할일 수정하기")
->>>>>>> 412fab0d
                                   : history.description
                               }
                             >
                               <div className="flex items-center gap-4">
                                 <div
-<<<<<<< HEAD
-                                  className={
-                                    'w-10 h-10 rounded-full flex items-center justify-center shadow-sm point-icon-animate ' +
-                                    (
-                                      isEarned
-                                        ? 'point-earned'
-                                        : isDeducted
-                                        ? 'point-deducted'
-                                        : 'point-manual'
-                                    )
-                                  }
-=======
-                                  className={"w-10 h-10 rounded-full flex items-center justify-center shadow-sm point-icon-animate " + 
-                                    (isEarned
-                                      ? 'point-earned'
-                                      : isDeducted
-                                      ? 'point-deducted'
-                                      : 'point-manual')}
->>>>>>> 412fab0d
                                   aria-label={
                                     isEarned
                                       ? '획득'
@@ -1100,25 +996,6 @@
                               <div className="flex items-center gap-3">
                                 <div className="flex items-center gap-2">
                                   <Typography.Body
-<<<<<<< HEAD
-                                    className={
-                                      'font-bold text-lg ' +
-                                      (
-                                        isEarned
-                                          ? 'text-semantic-success-600'
-                                          : isDeducted
-                                          ? 'text-semantic-danger-600'
-                                          : 'text-semantic-primary-600'
-                                      )
-                                    }
-=======
-                                    className={"font-bold text-lg " + 
-                                      (isEarned
-                                        ? 'text-semantic-success-600'
-                                        : isDeducted
-                                        ? 'text-semantic-danger-600'
-                                        : 'text-semantic-primary-600')}
->>>>>>> 412fab0d
                                   >
                                     {isEarned ? '+' : isDeducted ? '-' : ''}
                                     {history.amount}
@@ -1249,15 +1126,6 @@
                           className="hover:points-glow transition-all duration-200 text-white border-white/30 hover:bg-white/10"
                           aria-label="승인된 포인트 내역 새로고침"
                         >
-<<<<<<< HEAD
-                          <RefreshCw
-                            className={'w-4 h-4 ' + (loading ? 'animate-spin' : '')}
-                          />
-=======
-                                                      <RefreshCw
-                              className={"w-4 h-4 " + (loading ? 'animate-spin' : '')}
-                            />
->>>>>>> 412fab0d
                         </WaveButton>
                       </div>
                     </div>
@@ -1296,15 +1164,6 @@
                                 return '오늘';
                               } else if (diffDays === 2) {
                                 return '어제';
-<<<<<<< HEAD
-                              } else if (diffDays <= 7) {
-                                return (diffDays - 1) + '일 전';
-                              } else {
-=======
-                                                              } else if (diffDays <= 7) {
-                                  return (diffDays - 1) + "일 전";
-                                } else {
->>>>>>> 412fab0d
                                 return date.toLocaleDateString('ko-KR', {
                                   month: 'short',
                                   day: 'numeric',
