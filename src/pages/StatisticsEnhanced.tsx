import { format, isThisWeek, isToday, subDays } from 'date-fns';
import { ko } from 'date-fns/locale';
import { Timestamp } from 'firebase/firestore';
import {
  ArrowLeft,
  Award,
  BarChart3,
  Brain,
  Clock,
  TrendingUp,
  Trophy,
  Users,
} from 'lucide-react';
import { useEffect, useMemo, useState } from 'react';
import { useNavigate } from 'react-router-dom';
import {
  CartesianGrid,
  Cell,
  Line,
  LineChart,
  Pie,
  PieChart as RechartsPieChart,
  Tooltip,
  XAxis,
  YAxis,
} from 'recharts';
import { ResponsiveContainer } from '../components/ui/responsive';
import { LoadingSpinner } from '../components/common/LoadingSpinner';
import { WaveBackground } from '../components/layout/WaveBackground';
import { useSettings } from '../components/settings/hooks/useSettings';
import { StatisticsInsights } from '../components/statistics/StatisticsInsights';
import { GlassCard } from '../components/ui/GlassCard';
import { WaveButton } from '../components/ui/WaveButton';
<<<<<<< HEAD
import { Typography } from '../components/ui/typography-utils';
=======
import { Typography } from '../components/ui/typography';
>>>>>>> ace65b38
import { useAuth } from '../hooks/useAuth';
import { useGroup, useUserGroups } from '../hooks/useGroup';
import { useTasks } from '../hooks/useTasks';
import { PointStats, pointsService } from '../lib/points';
import { statisticsAnalyzer } from '../lib/statisticsAnalyzer';
import { toDate } from '../utils/dateHelpers';
import { Task } from '../types/task';

type DateRange = '7days' | '30days' | '3months' | 'year';

const COLORS = [
  '#9333ea',
  '#3b82f6',
  '#ef4444',
  '#10b981',
  '#f59e0b',
  '#8b5cf6',
  '#06b6d4',
  '#84cc16',
];

function StatisticsEnhanced() {
  const navigate = useNavigate();
  const { user } = useAuth();
  const [selectedGroupId, setSelectedGroupId] = useState<string | null>(null);
  const [dateRange, setDateRange] = useState<DateRange>('30days');
  const [activeMetric, setActiveMetric] = useState<
    'tasks' | 'groups' | 'personal'
  >('tasks');

  // Use real Firebase data
  const { groups, loading: groupsLoading } = useUserGroups();

  const {
    group,
    members,
    loading: groupLoading,
  } = useGroup({ groupId: selectedGroupId || undefined });

  const {
    tasks,
    loading: tasksLoading,
    stats,
  } = useTasks({
    realtime: true,
    groupId: selectedGroupId || undefined,
  });

  const { settings, loading: settingsLoading } = useSettings();

  // 포인트 통계 상태
  const [pointStats, setPointStats] = useState<Record<string, PointStats>>({});
  const [loadingPoints, setLoadingPoints] = useState(false);

  // Set first group as selected if available
  useEffect(() => {
    if (groups && groups.length > 0 && !selectedGroupId) {
      setSelectedGroupId(groups[0].id);
    }
  }, [groups, selectedGroupId]);

  // 포인트 통계 로드
  useEffect(() => {
    const loadPointStats = async () => {
      if (!selectedGroupId || !members) return;
      
      setLoadingPoints(true);
      try {
        const stats: Record<string, PointStats> = {};
        for (const member of members) {
          const stat = await pointsService.getPointStats(member.userId, selectedGroupId);
          if (stat) {
            stats[member.userId] = stat;
          }
        }
        setPointStats(stats);
      } catch (error) {
        // Handle error silently
      } finally {
        setLoadingPoints(false);
      }
    };

    loadPointStats();
  }, [selectedGroupId, members]);

  // Enhanced task filtering with better date handling
  const { filteredTasks, periodData } = useMemo(() => {
    if (!tasks) return { filteredTasks: [], periodData: [] };

    const now = new Date();
    let startDate: Date;
    let periodLength: number;

    switch (dateRange) {
      case '7days':
        startDate = subDays(now, 7);
        periodLength = 7;
        break;
      case '30days':
        startDate = subDays(now, 30);
        periodLength = 30;
        break;
      case '3months':
        startDate = subDays(now, 90);
        periodLength = 90;
        break;
      case 'year':
        startDate = subDays(now, 365);
        periodLength = 365;
        break;
      default:
        startDate = subDays(now, 30);
        periodLength = 30;
    }

    const filtered = tasks.filter(task => {
      const taskDate = toDate(task.createdAt);
      return taskDate >= startDate && taskDate <= now;
    });

    // Generate period data for charts
    const period = [];
    for (let i = periodLength - 1; i >= 0; i--) {
      const date = subDays(now, i);
      const dayTasks = tasks.filter(task => {
        const taskDate = toDate(task.createdAt);
        return format(taskDate, 'yyyy-MM-dd') === format(date, 'yyyy-MM-dd');
      });

      period.push({
        date: format(date, dateRange === '7days' ? 'EEE' : 'MM/dd', {
          locale: ko,
        }),
        fullDate: date,
        total: dayTasks.length,
        completed: dayTasks.filter(t => isTaskCompleted(t)).length,
        pending: dayTasks.filter(t => !isTaskCompleted(t) && !isTaskOverdue(t)).length,
        overdue: dayTasks.filter(t => isTaskOverdue(t)).length,
      });
    }

    return { filteredTasks: filtered, periodData: period };
  }, [tasks, dateRange]);

  // Helper functions for task status
  const isTaskCompleted = (task: Task) => task.status === 'completed' || !!task.completedAt;
  const isTaskOverdue = (task: Task) => {
    if (task.status === 'completed' || !!task.completedAt) return false;
    if (!task.dueDate) return false;
    const dueDate = task.dueDate instanceof Timestamp ? task.dueDate.toDate() : new Date(task.dueDate);
    return dueDate < new Date();
  };

  // Enhanced chart data with multiple metrics
  const { categoryData, priorityData, statusData, memberData } = useMemo(() => {
    if (!filteredTasks.length) {
      return {
        categoryData: [],
        priorityData: [],
        statusData: [],
        memberData: [],
      };
    }

    // Category distribution
    const categories = filteredTasks.reduce((acc, task) => {
      const category = task.category || '미분류';
      acc[category] = (acc[category] || 0) + 1;
      return acc;
    }, {} as Record<string, number>);

    const categoryChart = Object.entries(categories).map(
      ([category, count]) => ({
        name: category,
        value: count,
        percentage: Math.round((count / filteredTasks.length) * 100),
      })
    );

    // Priority distribution
    const priorities = filteredTasks.reduce((acc, task) => {
      const priority = task.priority || 'medium';
      acc[priority] = (acc[priority] || 0) + 1;
      return acc;
    }, {} as Record<string, number>);

    const priorityChart = Object.entries(priorities).map(
      ([priority, count]) => ({
        name:
          priority === 'low'
            ? '낮음'
            : priority === 'medium'
            ? '보통'
            : priority === 'high'
            ? '높음'
            : '긴급',
        value: count,
        percentage: Math.round((count / filteredTasks.length) * 100),
      })
    );

    // Status distribution
    const completed = filteredTasks.filter(t => isTaskCompleted(t)).length;
    const overdue = filteredTasks.filter(t => isTaskOverdue(t)).length;
    const pending = filteredTasks.length - completed - overdue;

    const statusChart = [
      {
        name: '완료',
        value: completed,
        percentage: Math.round((completed / filteredTasks.length) * 100),
      },
      {
        name: '진행 중',
        value: pending,
        percentage: Math.round((pending / filteredTasks.length) * 100),
      },
      {
        name: '지연',
        value: overdue,
        percentage: Math.round((overdue / filteredTasks.length) * 100),
      },
    ].filter(item => item.value > 0);

    // Member performance (if group selected)
    const memberChart = members
      ? members
          .map(member => {
            const memberTasks = filteredTasks.filter(
              t => t.assigneeId === member.userId
            );
            const completedCount = memberTasks.filter(t => isTaskCompleted(t)).length;

            return {
              name: member.userName || '이름 없음',
              total: memberTasks.length,
              completed: completedCount,
              percentage:
                memberTasks.length > 0
                  ? Math.round((completedCount / memberTasks.length) * 100)
                  : 0,
            };
          })
          .filter(item => item.total > 0)
      : [];

    return {
      categoryData: categoryChart,
      priorityData: priorityChart,
      statusData: statusChart,
      memberData: memberChart,
    };
  }, [filteredTasks, members]);

  // Quick stats calculations
  const quickStats = useMemo(() => {
    const today = new Date();
    const todayTasks = filteredTasks.filter(task => {
      const taskDate = toDate(task.createdAt);
      return isToday(taskDate);
    });

    const thisWeekTasks = filteredTasks.filter(task => {
      const taskDate = toDate(task.createdAt);
      return isThisWeek(taskDate);
    });

    const overdueTasks = filteredTasks.filter(task => isTaskOverdue(task));

    return {
      todayTotal: todayTasks.length,
              todayCompleted: todayTasks.filter(t => isTaskCompleted(t)).length,
      weekTotal: thisWeekTasks.length,
              weekCompleted: thisWeekTasks.filter(t => isTaskCompleted(t)).length,
      overdueCount: overdueTasks.length,
              totalPoints: filteredTasks.reduce(
          (sum, task) => sum + (isTaskCompleted(task) ? 10 : 0),
          0
        ),
    };
  }, [filteredTasks]);

  const loading =
    groupsLoading || groupLoading || tasksLoading || settingsLoading;
  const completedTasks = filteredTasks.filter(task => isTaskCompleted(task)).length;
  const completionRate =
    filteredTasks.length > 0
      ? Math.round((completedTasks / filteredTasks.length) * 100)
      : 0;

  if (loading) {
    return (
      <div className="min-h-screen">
        <WaveBackground />
        <div className="relative z-10 flex items-center justify-center min-h-screen">
          <LoadingSpinner
            size="lg"
            variant="wave"
            text="통계를 불러오는 중..."
          />
        </div>
      </div>
    );
  }

  return (
    <div className="min-h-screen">
      <WaveBackground />
      <div className="relative z-10 p-4 max-w-7xl mx-auto">
        {/* Header */}
        <div className="flex items-center justify-between mb-8">
          <div className="flex items-center gap-4">
            <WaveButton
              variant="ghost"
              size="sm"
              onClick={() => navigate(-1)}
              className="text-white"
            >
              <ArrowLeft className="w-4 h-4" />
            </WaveButton>

            <div>
              <Typography.H1 className="text-white font-bold">
                📊 통계 대시보드
              </Typography.H1>
              <Typography.Body className="text-white/80 mt-1">
                나의 생산성과 성과를 한눈에 확인하세요
              </Typography.Body>
            </div>
          </div>

          {/* Group selector */}
          <div className="flex items-center gap-4">
            <select
              value={selectedGroupId || ''}
              onChange={e => setSelectedGroupId(e.target.value || null)}
              className="bg-white/10 border border-white/20 rounded-lg px-3 py-2 text-white text-sm focus:outline-none focus:ring-2 focus:ring-blue-500/50"
            >
              <option value="">개인 통계</option>
              {groups?.map(group => (
                <option key={group.id} value={group.id} className="text-black">
                  {group.name}
                </option>
              ))}
            </select>

            <select
              value={dateRange}
              onChange={e => setDateRange(e.target.value as DateRange)}
              className="bg-white/10 border border-white/20 rounded-lg px-3 py-2 text-white text-sm focus:outline-none focus:ring-2 focus:ring-blue-500/50"
            >
              <option value="7days" className="text-black">
                최근 7일
              </option>
              <option value="30days" className="text-black">
                최근 30일
              </option>
              <option value="3months" className="text-black">
                최근 3개월
              </option>
              <option value="year" className="text-black">
                최근 1년
              </option>
            </select>
          </div>
        </div>

        {/* Enhanced stats grid */}
        <div className="grid grid-cols-1 md:grid-cols-2 lg:grid-cols-4 gap-4 mb-8">
          <GlassCard variant="light" className="p-4">
            <div className="flex items-center justify-between mb-2">
              <div>
                <p className="text-sm text-white/80">총 할일</p>
                <p className="text-2xl font-bold text-white">
                  {filteredTasks.length}
                </p>
                <p className="text-xs text-white/60 mt-1">
                  이번{' '}
                  {dateRange === '7days'
                    ? '주'
                    : dateRange === '30days'
                    ? '달'
                    : '기간'}
                </p>
              </div>
              <div className="p-3 bg-blue-500/20 rounded-lg">
                <BarChart3 className="w-6 h-6 text-blue-400" />
              </div>
            </div>
            <div className="w-full bg-white/10 rounded-full h-2">
              <div
                className="bg-blue-400 h-2 rounded-full transition-all duration-300"
                style={{
                  width: `${Math.min(
                    (filteredTasks.length /
                      Math.max(filteredTasks.length, 10)) *
                      100,
                    100
                  )}%`,
                }}
              />
            </div>
          </GlassCard>

          <GlassCard variant="light" className="p-4">
            <div className="flex items-center justify-between mb-2">
              <div>
                <p className="text-sm text-white/80">완료된 할일</p>
                <p className="text-2xl font-bold text-white">
                  {completedTasks}
                </p>
                <p className="text-xs text-white/60 mt-1">
                  목표 달성: {completionRate}%
                </p>
              </div>
              <div className="p-3 bg-green-500/20 rounded-lg">
                <Trophy className="w-6 h-6 text-green-400" />
              </div>
            </div>
            <div className="w-full bg-white/10 rounded-full h-2">
              <div
                className="bg-green-400 h-2 rounded-full transition-all duration-300"
                style={{ width: `${completionRate}%` }}
              />
            </div>
          </GlassCard>

          <GlassCard variant="light" className="p-4">
            <div className="flex items-center justify-between mb-2">
              <div>
                <p className="text-sm text-white/80">평균 완료율</p>
                <p className="text-2xl font-bold text-white">
                  {completionRate}%
                </p>
                <p className="text-xs text-white/60 mt-1">
                  {completionRate >= 80
                    ? '우수함'
                    : completionRate >= 60
                    ? '양호함'
                    : '개선 필요'}
                </p>
              </div>
              <div className="p-3 bg-yellow-500/20 rounded-lg">
                <TrendingUp className="w-6 h-6 text-yellow-400" />
              </div>
            </div>
            <div className="w-full bg-white/10 rounded-full h-2">
              <div
                className={`h-2 rounded-full transition-all duration-300 ${
                  completionRate >= 80
                    ? 'bg-green-400'
                    : completionRate >= 60
                    ? 'bg-yellow-400'
                    : 'bg-red-400'
                }`}
                style={{ width: `${completionRate}%` }}
              />
            </div>
          </GlassCard>

          <GlassCard variant="light" className="p-4">
            <div className="flex items-center justify-between mb-2">
              <div>
                <p className="text-sm text-white/80">활성 멤버</p>
                <p className="text-2xl font-bold text-white">
                  {members?.length || (selectedGroupId ? 0 : 1)}
                </p>
                <p className="text-xs text-white/60 mt-1">
                  {selectedGroupId ? `${group?.name || '그룹'}` : '개인 모드'}
                </p>
              </div>
              <div className="p-3 bg-purple-500/20 rounded-lg">
                <Users className="w-6 h-6 text-purple-400" />
              </div>
            </div>
            <div className="w-full bg-white/10 rounded-full h-2">
              <div
                className="bg-purple-400 h-2 rounded-full transition-all duration-300"
                style={{
                  width: `${Math.min(
                    ((members?.length || 1) / 10) * 100,
                    100
                  )}%`,
                }}
              />
            </div>
          </GlassCard>
        </div>

        {/* Charts Section */}
        <div className="grid grid-cols-1 lg:grid-cols-2 gap-6 mb-8">
          {/* Period trends chart */}
          <GlassCard variant="light" className="p-6">
            <div className="flex items-center justify-between mb-4">
              <Typography.H3 className="text-white">기간별 추이</Typography.H3>
              <div className="flex items-center gap-2 text-xs text-white/60">
                <div className="flex items-center gap-1">
                  <div className="w-3 h-3 bg-blue-400 rounded"></div>
                  <span>전체</span>
                </div>
                <div className="flex items-center gap-1">
                  <div className="w-3 h-3 bg-green-400 rounded"></div>
                  <span>완료</span>
                </div>
                <div className="flex items-center gap-1">
                  <div className="w-3 h-3 bg-red-400 rounded"></div>
                  <span>지연</span>
                </div>
              </div>
            </div>
            {periodData.length > 0 ? (
              <ResponsiveContainer width="100%" height={300}>
                <LineChart data={periodData}>
                  <CartesianGrid
                    strokeDasharray="3 3"
                    stroke="rgba(255,255,255,0.1)"
                  />
                  <XAxis
                    dataKey="date"
                    axisLine={false}
                    tickLine={false}
                    tick={{ fill: 'rgba(255,255,255,0.8)', fontSize: 12 }}
                  />
                  <YAxis
                    axisLine={false}
                    tickLine={false}
                    tick={{ fill: 'rgba(255,255,255,0.8)', fontSize: 12 }}
                  />
                  <Tooltip
                    contentStyle={{
                      backgroundColor: 'rgba(0,0,0,0.8)',
                      border: 'none',
                      borderRadius: '8px',
                      color: 'white',
                    }}
                  />
                  <Line
                    type="monotone"
                    dataKey="total"
                    stroke="#60a5fa"
                    strokeWidth={2}
                    dot={{ fill: '#60a5fa', strokeWidth: 2 }}
                  />
                  <Line
                    type="monotone"
                    dataKey="completed"
                    stroke="#34d399"
                    strokeWidth={2}
                    dot={{ fill: '#34d399', strokeWidth: 2 }}
                  />
                  <Line
                    type="monotone"
                    dataKey="overdue"
                    stroke="#f87171"
                    strokeWidth={2}
                    dot={{ fill: '#f87171', strokeWidth: 2 }}
                  />
                </LineChart>
              </ResponsiveContainer>
            ) : (
              <div className="flex items-center justify-center h-60 text-white/60">
                <div className="text-center">
                  <TrendingUp className="w-12 h-12 mx-auto mb-4 opacity-50" />
                  <p>해당 기간에 데이터가 없습니다</p>
                </div>
              </div>
            )}
          </GlassCard>

          {/* Category distribution */}
          <GlassCard variant="light" className="p-6">
            <Typography.H3 className="text-white mb-4">
              카테고리별 분포
            </Typography.H3>
            {categoryData.length > 0 ? (
              <ResponsiveContainer width="100%" height={300}>
                <RechartsPieChart>
                  <Pie
                    data={categoryData}
                    cx="50%"
                    cy="50%"
                    outerRadius={80}
                    fill="#8884d8"
                    dataKey="value"
                    label={({ name, percentage }) => `${name} ${percentage}%`}
                  >
                    {categoryData.map((entry, index) => (
                      <Cell
                        key={`cell-${index}`}
                        fill={COLORS[index % COLORS.length]}
                      />
                    ))}
                  </Pie>
                  <Tooltip
                    contentStyle={{
                      backgroundColor: 'rgba(0,0,0,0.8)',
                      border: 'none',
                      borderRadius: '8px',
                      color: 'white',
                    }}
                  />
                </RechartsPieChart>
              </ResponsiveContainer>
            ) : (
              <div className="flex items-center justify-center h-60 text-white/60">
                <div className="text-center">
                  <Clock className="w-12 h-12 mx-auto mb-4 opacity-50" />
                  <p>해당 기간에 할일이 없습니다</p>
                </div>
              </div>
            )}
          </GlassCard>
        </div>

        {/* Personal insights section */}
        <div className="mt-8">
          <GlassCard variant="light" className="p-6">
            <div className="flex items-center gap-3 mb-4">
              <Award className="w-6 h-6 text-yellow-400" />
              <Typography.H3 className="text-white">
                개인 인사이트
              </Typography.H3>
            </div>

            <div className="grid grid-cols-1 md:grid-cols-2 lg:grid-cols-3 gap-4">
              {/* Most productive day */}
              <div className="p-4 bg-white/5 rounded-lg">
                <h4 className="text-sm font-medium text-white/80 mb-2">
                  가장 활발한 날
                </h4>
                <p className="text-lg font-bold text-white">
                  {
                    periodData.reduce(
                      (max, day) => (day.completed > max.completed ? day : max),
                      periodData[0] || { date: '없음', completed: 0 }
                    ).date
                  }
                </p>
                <p className="text-xs text-white/60 mt-1">
                  {
                    periodData.reduce(
                      (max, day) => (day.completed > max.completed ? day : max),
                      periodData[0] || { completed: 0 }
                    ).completed
                  }
                  개 완료
                </p>
              </div>

              {/* Total points */}
              <div className="p-4 bg-white/5 rounded-lg">
                <h4 className="text-sm font-medium text-white/80 mb-2">
                  총 획득 포인트
                </h4>
                <p className="text-lg font-bold text-white">
                  {quickStats.totalPoints}
                </p>
                <p className="text-xs text-white/60 mt-1">
                  완료된 할일당 10포인트
                </p>
              </div>

              {/* This week completion */}
              <div className="p-4 bg-white/5 rounded-lg">
                <h4 className="text-sm font-medium text-white/80 mb-2">
                  이번 주 성과
                </h4>
                <p className="text-lg font-bold text-white">
                  {quickStats.weekCompleted}/{quickStats.weekTotal}
                </p>
                <p className="text-xs text-white/60 mt-1">
                  {quickStats.weekTotal > 0
                    ? Math.round(
                        (quickStats.weekCompleted / quickStats.weekTotal) * 100
                      )
                    : 0}
                  % 완료율
                </p>
              </div>
            </div>
          </GlassCard>

          {/* AI 통계 분석 인사이트 */}
          {statisticsAnalyzer.isAvailable() && (
            <StatisticsInsights
              tasks={tasks || []}
              members={members || []}
              pointStats={pointStats}
              period={dateRange}
              userId={user?.uid}
              onRefresh={() => {
                // 필요시 데이터 새로고침 로직
              }}
            />
          )}
        </div>
      </div>
    </div>
  );
}

export default StatisticsEnhanced;<|MERGE_RESOLUTION|>--- conflicted
+++ resolved
@@ -31,11 +31,6 @@
 import { StatisticsInsights } from '../components/statistics/StatisticsInsights';
 import { GlassCard } from '../components/ui/GlassCard';
 import { WaveButton } from '../components/ui/WaveButton';
-<<<<<<< HEAD
-import { Typography } from '../components/ui/typography-utils';
-=======
-import { Typography } from '../components/ui/typography';
->>>>>>> ace65b38
 import { useAuth } from '../hooks/useAuth';
 import { useGroup, useUserGroups } from '../hooks/useGroup';
 import { useTasks } from '../hooks/useTasks';
