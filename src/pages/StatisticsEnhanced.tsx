import { format, isThisWeek, isToday, subDays } from 'date-fns';
import { ko } from 'date-fns/locale';
import { Timestamp } from 'firebase/firestore';
import {
  ArrowLeft,
  Award,
  BarChart3,
  Clock,
  TrendingUp,
  Trophy,
  Users,
} from 'lucide-react';
import { Typography } from '../components/ui/typography-utils';
import { useEffect, useMemo, useState } from 'react';
<<<<<<< HEAD
import { useNavigate } from 'react-router-dom';
=======
>>>>>>> 3c217955

import {
  CartesianGrid,
  Cell,
  Line,
  LineChart,
  Pie,
  PieChart as RechartsPieChart,
  Tooltip,
  XAxis,
  YAxis,
} from 'recharts';
import { ResponsiveContainer } from '../components/ui/responsive';
import { LoadingSpinner } from '../components/common/LoadingSpinner';
import { WaveBackground } from '../components/layout/WaveBackground';

import { StatisticsInsights } from '../components/statistics/StatisticsInsights';
import { GlassCard } from '../components/ui/GlassCard';
import { WaveButton } from '../components/ui/WaveButton';
import { useAuth } from '../hooks/useAuth';
import { useGroup, useUserGroups } from '../hooks/useGroup';
import { useTasks } from '../hooks/useTasks';
import { PointStats, pointsService } from '../lib/points';
import { statisticsAnalyzer } from '../lib/statisticsAnalyzer';
import { toDate } from '../utils/dateHelpers';
import { Task } from '../types/task';

type DateRange = '7days' | '30days' | '3months' | 'year';

const COLORS = [
  '#9333ea',
  '#3b82f6',
  '#ef4444',
  '#10b981',
  '#f59e0b',
  '#8b5cf6',
  '#06b6d4',
  '#84cc16',
];

function StatisticsEnhanced() {
  const { user } = useAuth();
  const navigate = useNavigate();
  const [selectedGroupId, setSelectedGroupId] = useState<string | null>(null);
  const [dateRange, setDateRange] = useState<DateRange>('30days');
  // Use real Firebase data
  const { groups, loading: groupsLoading } = useUserGroups();

  const {
    group,
    members,
    loading: groupLoading,
  } = useGroup({ groupId: selectedGroupId || undefined });

  const {
    tasks,
    loading: tasksLoading,
  } = useTasks({
    realtime: true,
    groupId: selectedGroupId || undefined,
  });

  // 포인트 통계 상태
  const [pointStats, setPointStats] = useState<Record<string, PointStats>>({});

  // Set first group as selected if available
  useEffect(() => {
    if (groups && groups.length > 0 && !selectedGroupId) {
      setSelectedGroupId(groups[0].id);
    }
  }, [groups, selectedGroupId]);

  // 포인트 통계 로드
  useEffect(() => {
    const loadPointStats = async () => {
      if (!selectedGroupId || !members) return;
      
      try {
        const stats: Record<string, PointStats> = {};
        for (const member of members) {
          const stat = await pointsService.getPointStats(member.userId, selectedGroupId);
          if (stat) {
            stats[member.userId] = stat;
          }
        }
        setPointStats(stats);
      } catch {
        // Handle error silently
      }
    };

    loadPointStats();
  }, [selectedGroupId, members]);

  // Enhanced task filtering with better date handling
  const { filteredTasks, periodData } = useMemo(() => {
    if (!tasks) return { filteredTasks: [], periodData: [] };

    const now = new Date();
    let startDate: Date;
    let periodLength: number;

    switch (dateRange) {
      case '7days':
        startDate = subDays(now, 7);
        periodLength = 7;
        break;
      case '30days':
        startDate = subDays(now, 30);
        periodLength = 30;
        break;
      case '3months':
        startDate = subDays(now, 90);
        periodLength = 90;
        break;
      case 'year':
        startDate = subDays(now, 365);
        periodLength = 365;
        break;
      default:
        startDate = subDays(now, 30);
        periodLength = 30;
    }

    const filtered = tasks.filter(task => {
      const taskDate = toDate(task.createdAt);
      return taskDate >= startDate && taskDate <= now;
    });

    // Generate period data for charts
    const period = [];
    for (let i = periodLength - 1; i >= 0; i--) {
      const date = subDays(now, i);
      const dayTasks = tasks.filter(task => {
        const taskDate = toDate(task.createdAt);
        return format(taskDate, 'yyyy-MM-dd') === format(date, 'yyyy-MM-dd');
      });

      period.push({
        date: format(date, dateRange === '7days' ? 'EEE' : 'MM/dd', {
          locale: ko,
        }),
        fullDate: date,
        total: dayTasks.length,
        completed: dayTasks.filter(t => isTaskCompleted(t)).length,
        pending: dayTasks.filter(t => !isTaskCompleted(t) && !isTaskOverdue(t)).length,
        overdue: dayTasks.filter(t => isTaskOverdue(t)).length,
      });
    }

    return { filteredTasks: filtered, periodData: period };
  }, [tasks, dateRange]);

  // Helper functions for task status
  const isTaskCompleted = (task: Task) => task.status === 'completed' || !!task.completedAt;
  const isTaskOverdue = (task: Task) => {
    if (task.status === 'completed' || !!task.completedAt) return false;
    if (!task.dueDate) return false;
    const dueDate = task.dueDate instanceof Timestamp ? task.dueDate.toDate() : new Date(task.dueDate);
    return dueDate < new Date();
  };

  // Enhanced chart data with multiple metrics
  const { categoryData } = useMemo(() => {
    if (!filteredTasks.length) {
<<<<<<< HEAD
      return {
        categoryData: [],
      };
=======
          return {
      categoryData: [],
    };
>>>>>>> 3c217955
    }

    // Category distribution
    const categories = filteredTasks.reduce((acc, task) => {
      const category = task.category || '미분류';
      acc[category] = (acc[category] || 0) + 1;
      return acc;
    }, {} as Record<string, number>);

    const categoryChart = Object.entries(categories).map(
      ([category, count]) => ({
        name: category,
        value: count,
        percentage: Math.round((count / filteredTasks.length) * 100),
      })
    );

<<<<<<< HEAD

=======



>>>>>>> 3c217955

    return {
      categoryData: categoryChart,
    };
  }, [filteredTasks]);

  // Quick stats calculations
  const quickStats = useMemo(() => {
    const todayTasks = filteredTasks.filter(task => {
      const taskDate = toDate(task.createdAt);
      return isToday(taskDate);
    });

    const thisWeekTasks = filteredTasks.filter(task => {
      const taskDate = toDate(task.createdAt);
      return isThisWeek(taskDate);
    });

    const overdueTasks = filteredTasks.filter(task => isTaskOverdue(task));

    return {
      todayTotal: todayTasks.length,
              todayCompleted: todayTasks.filter(t => isTaskCompleted(t)).length,
      weekTotal: thisWeekTasks.length,
              weekCompleted: thisWeekTasks.filter(t => isTaskCompleted(t)).length,
      overdueCount: overdueTasks.length,
              totalPoints: filteredTasks.reduce(
          (sum, task) => sum + (isTaskCompleted(task) ? 10 : 0),
          0
        ),
    };
  }, [filteredTasks]);

  const loading =
    groupsLoading || groupLoading || tasksLoading;
  const completedTasks = filteredTasks.filter(task => isTaskCompleted(task)).length;
  const completionRate =
    filteredTasks.length > 0
      ? Math.round((completedTasks / filteredTasks.length) * 100)
      : 0;

  if (loading) {
    return (
      <div className="min-h-screen">
        <WaveBackground />
        <div className="relative z-10 flex items-center justify-center min-h-screen">
          <LoadingSpinner
            size="lg"
            variant="wave"
            text="통계를 불러오는 중..."
          />
        </div>
      </div>
    );
  }

  return (
    <div className="min-h-screen">
      <WaveBackground />
      <div className="relative z-10 p-4 max-w-7xl mx-auto">
        {/* Header */}
        <div className="flex items-center justify-between mb-8">
          <div className="flex items-center gap-4">
            <WaveButton
              variant="ghost"
              size="sm"
              onClick={() => navigate(-1)}
              className="text-white"
            >
              <ArrowLeft className="w-4 h-4" />
            </WaveButton>

            <div>
              <Typography.H1 className="text-white font-bold">
                📊 통계 대시보드
              </Typography.H1>
              <Typography.Body className="text-white/80 mt-1">
                나의 생산성과 성과를 한눈에 확인하세요
              </Typography.Body>
            </div>
          </div>

          {/* Group selector */}
          <div className="flex items-center gap-4">
            <select
              value={selectedGroupId || ''}
              onChange={e => setSelectedGroupId(e.target.value || null)}
              className="bg-white/10 border border-white/20 rounded-lg px-3 py-2 text-white text-sm focus:outline-none focus:ring-2 focus:ring-blue-500/50"
            >
              <option value="">개인 통계</option>
              {groups?.map(group => (
                <option key={group.id} value={group.id} className="text-black">
                  {group.name}
                </option>
              ))}
            </select>

            <select
              value={dateRange}
              onChange={e => setDateRange(e.target.value as DateRange)}
              className="bg-white/10 border border-white/20 rounded-lg px-3 py-2 text-white text-sm focus:outline-none focus:ring-2 focus:ring-blue-500/50"
            >
              <option value="7days" className="text-black">
                최근 7일
              </option>
              <option value="30days" className="text-black">
                최근 30일
              </option>
              <option value="3months" className="text-black">
                최근 3개월
              </option>
              <option value="year" className="text-black">
                최근 1년
              </option>
            </select>
          </div>
        </div>

        {/* Enhanced stats grid */}
        <div className="grid grid-cols-1 md:grid-cols-2 lg:grid-cols-4 gap-4 mb-8">
          <GlassCard variant="light" className="p-4">
            <div className="flex items-center justify-between mb-2">
              <div>
                <p className="text-sm text-white/80">총 할일</p>
                <p className="text-2xl font-bold text-white">
                  {filteredTasks.length}
                </p>
                <p className="text-xs text-white/60 mt-1">
                  이번{' '}
                  {dateRange === '7days'
                    ? '주'
                    : dateRange === '30days'
                    ? '달'
                    : '기간'}
                </p>
              </div>
              <div className="p-3 bg-blue-500/20 rounded-lg">
                <BarChart3 className="w-6 h-6 text-blue-400" />
              </div>
            </div>
            <div className="w-full bg-white/10 rounded-full h-2">
              <div
                className="bg-blue-400 h-2 rounded-full transition-all duration-300"
                style={{
                  width: `${Math.min(
                    (filteredTasks.length /
                      Math.max(filteredTasks.length, 10)) *
                      100,
                    100
                  )}%`,
                }}
              />
            </div>
          </GlassCard>

          <GlassCard variant="light" className="p-4">
            <div className="flex items-center justify-between mb-2">
              <div>
                <p className="text-sm text-white/80">완료된 할일</p>
                <p className="text-2xl font-bold text-white">
                  {completedTasks}
                </p>
                <p className="text-xs text-white/60 mt-1">
                  목표 달성: {completionRate}%
                </p>
              </div>
              <div className="p-3 bg-green-500/20 rounded-lg">
                <Trophy className="w-6 h-6 text-green-400" />
              </div>
            </div>
            <div className="w-full bg-white/10 rounded-full h-2">
              <div
                className="bg-green-400 h-2 rounded-full transition-all duration-300"
                style={{ width: `${completionRate}%` }}
              />
            </div>
          </GlassCard>

          <GlassCard variant="light" className="p-4">
            <div className="flex items-center justify-between mb-2">
              <div>
                <p className="text-sm text-white/80">평균 완료율</p>
                <p className="text-2xl font-bold text-white">
                  {completionRate}%
                </p>
                <p className="text-xs text-white/60 mt-1">
                  {completionRate >= 80
                    ? '우수함'
                    : completionRate >= 60
                    ? '양호함'
                    : '개선 필요'}
                </p>
              </div>
              <div className="p-3 bg-yellow-500/20 rounded-lg">
                <TrendingUp className="w-6 h-6 text-yellow-400" />
              </div>
            </div>
            <div className="w-full bg-white/10 rounded-full h-2">
              <div
                className={`h-2 rounded-full transition-all duration-300 ${
                  completionRate >= 80
                    ? 'bg-green-400'
                    : completionRate >= 60
                    ? 'bg-yellow-400'
                    : 'bg-red-400'
                }`}
                style={{ width: `${completionRate}%` }}
              />
            </div>
          </GlassCard>

          <GlassCard variant="light" className="p-4">
            <div className="flex items-center justify-between mb-2">
              <div>
                <p className="text-sm text-white/80">활성 멤버</p>
                <p className="text-2xl font-bold text-white">
                  {members?.length || (selectedGroupId ? 0 : 1)}
                </p>
                <p className="text-xs text-white/60 mt-1">
                  {selectedGroupId ? `${group?.name || '그룹'}` : '개인 모드'}
                </p>
              </div>
              <div className="p-3 bg-purple-500/20 rounded-lg">
                <Users className="w-6 h-6 text-purple-400" />
              </div>
            </div>
            <div className="w-full bg-white/10 rounded-full h-2">
              <div
                className="bg-purple-400 h-2 rounded-full transition-all duration-300"
                style={{
                  width: `${Math.min(
                    ((members?.length || 1) / 10) * 100,
                    100
                  )}%`,
                }}
              />
            </div>
          </GlassCard>
        </div>

        {/* Charts Section */}
        <div className="grid grid-cols-1 lg:grid-cols-2 gap-6 mb-8">
          {/* Period trends chart */}
          <GlassCard variant="light" className="p-6">
            <div className="flex items-center justify-between mb-4">
              <Typography.H3 className="text-white">기간별 추이</Typography.H3>
              <div className="flex items-center gap-2 text-xs text-white/60">
                <div className="flex items-center gap-1">
                  <div className="w-3 h-3 bg-blue-400 rounded"></div>
                  <span>전체</span>
                </div>
                <div className="flex items-center gap-1">
                  <div className="w-3 h-3 bg-green-400 rounded"></div>
                  <span>완료</span>
                </div>
                <div className="flex items-center gap-1">
                  <div className="w-3 h-3 bg-red-400 rounded"></div>
                  <span>지연</span>
                </div>
              </div>
            </div>
            {periodData.length > 0 ? (
              <ResponsiveContainer width="100%" height={300}>
                <LineChart data={periodData}>
                  <CartesianGrid
                    strokeDasharray="3 3"
                    stroke="rgba(255,255,255,0.1)"
                  />
                  <XAxis
                    dataKey="date"
                    axisLine={false}
                    tickLine={false}
                    tick={{ fill: 'rgba(255,255,255,0.8)', fontSize: 12 }}
                  />
                  <YAxis
                    axisLine={false}
                    tickLine={false}
                    tick={{ fill: 'rgba(255,255,255,0.8)', fontSize: 12 }}
                  />
                  <Tooltip
                    contentStyle={{
                      backgroundColor: 'rgba(0,0,0,0.8)',
                      border: 'none',
                      borderRadius: '8px',
                      color: 'white',
                    }}
                  />
                  <Line
                    type="monotone"
                    dataKey="total"
                    stroke="#60a5fa"
                    strokeWidth={2}
                    dot={{ fill: '#60a5fa', strokeWidth: 2 }}
                  />
                  <Line
                    type="monotone"
                    dataKey="completed"
                    stroke="#34d399"
                    strokeWidth={2}
                    dot={{ fill: '#34d399', strokeWidth: 2 }}
                  />
                  <Line
                    type="monotone"
                    dataKey="overdue"
                    stroke="#f87171"
                    strokeWidth={2}
                    dot={{ fill: '#f87171', strokeWidth: 2 }}
                  />
                </LineChart>
              </ResponsiveContainer>
            ) : (
              <div className="flex items-center justify-center h-60 text-white/60">
                <div className="text-center">
                  <TrendingUp className="w-12 h-12 mx-auto mb-4 opacity-50" />
                  <p>해당 기간에 데이터가 없습니다</p>
                </div>
              </div>
            )}
          </GlassCard>

          {/* Category distribution */}
          <GlassCard variant="light" className="p-6">
            <Typography.H3 className="text-white mb-4">
              카테고리별 분포
            </Typography.H3>
            {categoryData.length > 0 ? (
              <ResponsiveContainer width="100%" height={300}>
                <RechartsPieChart>
                  <Pie
                    data={categoryData}
                    cx="50%"
                    cy="50%"
                    outerRadius={80}
                    fill="#8884d8"
                    dataKey="value"
                    label={({ name, percentage }) => `${name} ${percentage}%`}
                  >
                    {categoryData.map((entry, index) => (
                      <Cell
                        key={`cell-${index}`}
                        fill={COLORS[index % COLORS.length]}
                      />
                    ))}
                  </Pie>
                  <Tooltip
                    contentStyle={{
                      backgroundColor: 'rgba(0,0,0,0.8)',
                      border: 'none',
                      borderRadius: '8px',
                      color: 'white',
                    }}
                  />
                </RechartsPieChart>
              </ResponsiveContainer>
            ) : (
              <div className="flex items-center justify-center h-60 text-white/60">
                <div className="text-center">
                  <Clock className="w-12 h-12 mx-auto mb-4 opacity-50" />
                  <p>해당 기간에 할일이 없습니다</p>
                </div>
              </div>
            )}
          </GlassCard>
        </div>

        {/* Personal insights section */}
        <div className="mt-8">
          <GlassCard variant="light" className="p-6">
            <div className="flex items-center gap-3 mb-4">
              <Award className="w-6 h-6 text-yellow-400" />
              <Typography.H3 className="text-white">
                개인 인사이트
              </Typography.H3>
            </div>

            <div className="grid grid-cols-1 md:grid-cols-2 lg:grid-cols-3 gap-4">
              {/* Most productive day */}
              <div className="p-4 bg-white/5 rounded-lg">
                <h4 className="text-sm font-medium text-white/80 mb-2">
                  가장 활발한 날
                </h4>
                <p className="text-lg font-bold text-white">
                  {
                    periodData.reduce(
                      (max, day) => (day.completed > max.completed ? day : max),
                      periodData[0] || { date: '없음', completed: 0 }
                    ).date
                  }
                </p>
                <p className="text-xs text-white/60 mt-1">
                  {
                    periodData.reduce(
                      (max, day) => (day.completed > max.completed ? day : max),
                      periodData[0] || { completed: 0 }
                    ).completed
                  }
                  개 완료
                </p>
              </div>

              {/* Total points */}
              <div className="p-4 bg-white/5 rounded-lg">
                <h4 className="text-sm font-medium text-white/80 mb-2">
                  총 획득 포인트
                </h4>
                <p className="text-lg font-bold text-white">
                  {quickStats.totalPoints}
                </p>
                <p className="text-xs text-white/60 mt-1">
                  완료된 할일당 10포인트
                </p>
              </div>

              {/* This week completion */}
              <div className="p-4 bg-white/5 rounded-lg">
                <h4 className="text-sm font-medium text-white/80 mb-2">
                  이번 주 성과
                </h4>
                <p className="text-lg font-bold text-white">
                  {quickStats.weekCompleted}/{quickStats.weekTotal}
                </p>
                <p className="text-xs text-white/60 mt-1">
                  {quickStats.weekTotal > 0
                    ? Math.round(
                        (quickStats.weekCompleted / quickStats.weekTotal) * 100
                      )
                    : 0}
                  % 완료율
                </p>
              </div>
            </div>
          </GlassCard>

          {/* AI 통계 분석 인사이트 */}
          {statisticsAnalyzer.isAvailable() && (
            <StatisticsInsights
              tasks={tasks || []}
              members={members || []}
              pointStats={pointStats}
              period={dateRange}
              userId={user?.uid}
              onRefresh={() => {
                // 필요시 데이터 새로고침 로직
              }}
            />
          )}
        </div>
      </div>
    </div>
  );
}

export default StatisticsEnhanced;<|MERGE_RESOLUTION|>--- conflicted
+++ resolved
@@ -12,11 +12,6 @@
 } from 'lucide-react';
 import { Typography } from '../components/ui/typography-utils';
 import { useEffect, useMemo, useState } from 'react';
-<<<<<<< HEAD
-import { useNavigate } from 'react-router-dom';
-=======
->>>>>>> 3c217955
-
 import {
   CartesianGrid,
   Cell,
@@ -181,15 +176,6 @@
   // Enhanced chart data with multiple metrics
   const { categoryData } = useMemo(() => {
     if (!filteredTasks.length) {
-<<<<<<< HEAD
-      return {
-        categoryData: [],
-      };
-=======
-          return {
-      categoryData: [],
-    };
->>>>>>> 3c217955
     }
 
     // Category distribution
@@ -206,15 +192,6 @@
         percentage: Math.round((count / filteredTasks.length) * 100),
       })
     );
-
-<<<<<<< HEAD
-
-=======
-
-
-
->>>>>>> 3c217955
-
     return {
       categoryData: categoryChart,
     };
