--- conflicted
+++ resolved
@@ -71,11 +71,6 @@
       if (content.type === 'text') {
         try {
           return JSON.parse(content.text);
-<<<<<<< HEAD
-        } catch (_parseError) {
-=======
-        } catch {
->>>>>>> 8e71ef75
           // Error parsing task suggestions
           return [];
         }
