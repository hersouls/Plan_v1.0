import { 
  collection, 
  doc, 
  getDoc, 
  getDocs, 
  query, 
  where, 
  Timestamp 
} from 'firebase/firestore';
import { 
  ref, 
  uploadBytes, 
  getDownloadURL, 
  listAll, 
  deleteObject 
} from 'firebase/storage';
import { db, storage } from './firebase';
import type { SettingsState } from '../components/settings/types';

export interface BackupData {
  userId: string;
  timestamp: string;
  version: string;
  data: {
    profile: unknown;
    settings: SettingsState;
    tasks: unknown[];
    groups: unknown[];
    activities: unknown[];
  };
  metadata: {
    backupType: 'auto' | 'manual';
    frequency: 'weekly' | 'monthly';
    size: number;
    retentionDays: number;
  };
}

export class BackupService {
  private userId: string;

  constructor(userId: string) {
    this.userId = userId;
  }

  // 자동 백업 실행
  async createAutoBackup(frequency: 'weekly' | 'monthly'): Promise<string> {
    try {
      const backupData = await this.collectUserData();
      const fileName = this.generateBackupFileName(frequency);
      const path = `backups/${this.userId}/auto/${frequency}/${fileName}`;
      
      const downloadURL = await this.uploadToStorage(path, backupData);
      
      // 오래된 백업 정리
      await this.cleanupOldBackups(frequency);
      
      return downloadURL;
    } catch {
      throw new Error('백업 생성에 실패했습니다.');
    }
  }

  // 사용자 데이터 수집
  private async collectUserData(): Promise<BackupData> {
    const userDoc = await getDoc(doc(db, 'users', this.userId));
    const userData = userDoc.data();

    // 사용자의 할일 데이터 수집
    const tasksQuery = query(
      collection(db, 'tasks'),
      where('userId', '==', this.userId)
    );
    const tasksSnapshot = await getDocs(tasksQuery);
    const tasks = tasksSnapshot.docs.map(doc => ({
      id: doc.id,
      ...doc.data()
    }));

    // 사용자의 그룹 데이터 수집
    const groupsQuery = query(
      collection(db, 'groups'),
      where('members', 'array-contains', this.userId)
    );
    const groupsSnapshot = await getDocs(groupsQuery);
    const groups = groupsSnapshot.docs.map(doc => ({
      id: doc.id,
      ...doc.data()
    }));

    // 활동 데이터 수집 (최근 30일)
    const thirtyDaysAgo = new Date();
    thirtyDaysAgo.setDate(thirtyDaysAgo.getDate() - 30);
    
    const activitiesQuery = query(
      collection(db, 'activities'),
      where('userId', '==', this.userId),
      where('timestamp', '>=', Timestamp.fromDate(thirtyDaysAgo))
    );
    const activitiesSnapshot = await getDocs(activitiesQuery);
    const activities = activitiesSnapshot.docs.map(doc => ({
      id: doc.id,
      ...doc.data()
    }));

    const backupData: BackupData = {
      userId: this.userId,
      timestamp: new Date().toISOString(),
      version: '1.0',
      data: {
        profile: userData?.profile || {},
        settings: userData?.settings || {},
        tasks,
        groups,
        activities,
      },
      metadata: {
        backupType: 'auto',
        frequency: 'weekly', // 기본값, 실제로는 파라미터로 받아야 함
        size: 0, // 업로드 후 계산
        retentionDays: this.getRetentionDays('weekly'),
      }
    };

    return backupData;
  }

  // 백업 파일명 생성
  private generateBackupFileName(frequency: 'weekly' | 'monthly'): string {
    const now = new Date();
    
    if (frequency === 'weekly') {
      const weekNumber = this.getWeekNumber(now);
      const year = now.getFullYear();
      return `backup-${year}-W${weekNumber.toString().padStart(2, '0')}.json`;
    } else {
      const month = (now.getMonth() + 1).toString().padStart(2, '0');
      const year = now.getFullYear();
      return `backup-${year}-${month}.json`;
    }
  }

  // 주차 계산
  private getWeekNumber(date: Date): number {
    const firstDayOfYear = new Date(date.getFullYear(), 0, 1);
    const pastDaysOfYear = (date.getTime() - firstDayOfYear.getTime()) / 86400000;
    return Math.ceil((pastDaysOfYear + firstDayOfYear.getDay() + 1) / 7);
  }

  // Firebase Storage에 업로드
  private async uploadToStorage(path: string, data: BackupData): Promise<string> {
    const jsonString = JSON.stringify(data, null, 2);
    const blob = new Blob([jsonString], { type: 'application/json' });
    
    const storageRef = ref(storage, path);
    await uploadBytes(storageRef, blob);
    
    const downloadURL = await getDownloadURL(storageRef);
    
    // 파일 크기 업데이트
    data.metadata.size = blob.size;
    
    return downloadURL;
  }

  // 보관 기간 계산 (일)
  private getRetentionDays(frequency: 'weekly' | 'monthly'): number {
    switch (frequency) {
      case 'weekly':
        return 90; // 12주 (약 3개월)
      case 'monthly':
        return 365; // 12개월 (1년)
      default:
        return 90;
    }
  }

  // 오래된 백업 정리
  private async cleanupOldBackups(frequency: 'weekly' | 'monthly'): Promise<void> {
    try {
      const retentionDays = this.getRetentionDays(frequency);
      const cutoffDate = new Date();
      cutoffDate.setDate(cutoffDate.getDate() - retentionDays);
      
      const backupPath = `backups/${this.userId}/auto/${frequency}`;
      const backupRef = ref(storage, backupPath);
      
      const result = await listAll(backupRef);
      
      for (const item of result.items) {
        const metadata = await this.getFileMetadata(item.fullPath);
        if (metadata && metadata.timeCreated < cutoffDate.getTime()) {
          await deleteObject(item);
        }
      }
    } catch {
      // 정리 실패는 백업 실패로 처리하지 않음
    }
  }

  // 파일 메타데이터 가져오기
  private async getFileMetadata(path: string): Promise<Record<string, unknown> | null> {
    try {
<<<<<<< HEAD
      // const fileRef = ref(storage, path); // Unused variable
=======
>>>>>>> 8e71ef75
      // Firebase Storage의 메타데이터는 직접 접근이 제한적이므로
      // 파일명에서 날짜를 파싱하는 방식 사용
      const fileName = path.split('/').pop();
      if (fileName) {
        const dateMatch = fileName.match(/backup-(\d{4})-(\w\d{2})/);
        if (dateMatch) {
          const year = parseInt(dateMatch[1]);
          const weekOrMonth = dateMatch[2];
          
          if (weekOrMonth.startsWith('W')) {
            // 주간 백업
            const week = parseInt(weekOrMonth.substring(1));
            return { timeCreated: this.getDateFromWeek(year, week).getTime() };
          } else {
            // 월간 백업
            const month = parseInt(weekOrMonth) - 1;
            return { timeCreated: new Date(year, month, 1).getTime() };
          }
        }
      }
      return null;
    } catch {
      return null;
    }
  }

  // 주차에서 날짜 계산
  private getDateFromWeek(year: number, week: number): Date {
    const firstDayOfYear = new Date(year, 0, 1);
    const daysToAdd = (week - 1) * 7;
    const result = new Date(firstDayOfYear);
    result.setDate(result.getDate() + daysToAdd);
    return result;
  }

  // 백업 목록 조회
  async getBackupList(frequency?: 'weekly' | 'monthly'): Promise<Record<string, unknown>[]> {
    try {
      const basePath = frequency 
        ? `backups/${this.userId}/auto/${frequency}`
        : `backups/${this.userId}`;
      
      const backupRef = ref(storage, basePath);
      const result = await listAll(backupRef);
      
      const backups = await Promise.all(
        result.items.map(async (item) => {
          const metadata = await this.getFileMetadata(item.fullPath);
          return {
            name: item.name,
            path: item.fullPath,
            timestamp: metadata?.timeCreated || 0,
            size: 0, // 실제 크기는 별도 API 호출 필요
            frequency: item.fullPath.includes('/weekly/') ? 'weekly' : 'monthly'
          };
        })
      );
      
      return backups.sort((a, b) => b.timestamp - a.timestamp);
    } catch {
      return [];
    }
  }

  // 백업 복원
  async restoreBackup(backupPath: string): Promise<BackupData> {
    try {
      const backupRef = ref(storage, backupPath);
      const downloadURL = await getDownloadURL(backupRef);
      
      const response = await fetch(downloadURL);
      if (!response.ok) {
        throw new Error('백업 파일을 다운로드할 수 없습니다.');
      }
      
      const backupData: BackupData = await response.json();
      
      // 버전 호환성 검사
      if (!backupData.version || !backupData.data) {
        throw new Error('지원하지 않는 백업 형식입니다.');
      }
      
      return backupData;
    } catch {
      throw new Error('백업 복원에 실패했습니다.');
    }
  }

  // 백업 삭제
  async deleteBackup(backupPath: string): Promise<void> {
    try {
      const backupRef = ref(storage, backupPath);
      await deleteObject(backupRef);
      } catch (_error) {
      throw new Error('백업 삭제에 실패했습니다.');
    }
  }
}

// 백업 스케줄러 (클라이언트 사이드)
export class BackupScheduler {
  private static instance: BackupScheduler;
  private intervals: Map<string, NodeJS.Timeout> = new Map();

  static getInstance(): BackupScheduler {
    if (!BackupScheduler.instance) {
      BackupScheduler.instance = new BackupScheduler();
    }
    return BackupScheduler.instance;
  }

  // 백업 스케줄 시작
  startScheduledBackup(userId: string, frequency: 'weekly' | 'monthly'): void {
    const key = `${userId}-${frequency}`;
    
    // 기존 스케줄 중지
    this.stopScheduledBackup(userId, frequency);
    
    const interval = this.calculateInterval(frequency);
    const timeout = setInterval(async () => {
      try {
        const backupService = new BackupService(userId);
        await backupService.createAutoBackup(frequency);
        } catch (_error) {
        // Handle error silently
      }
    }, interval);
    
    this.intervals.set(key, timeout);
    }

  // 백업 스케줄 중지
  stopScheduledBackup(userId: string, frequency: 'weekly' | 'monthly'): void {
    const key = `${userId}-${frequency}`;
    const timeout = this.intervals.get(key);
    
    if (timeout) {
      clearInterval(timeout);
      this.intervals.delete(key);
      }
  }

  // 모든 스케줄 중지
  stopAllSchedules(): void {
    this.intervals.forEach((timeout) => clearInterval(timeout));
    this.intervals.clear();
    }

  // 백업 간격 계산 (밀리초)
  private calculateInterval(frequency: 'weekly' | 'monthly'): number {
    switch (frequency) {
      case 'weekly':
        return 7 * 24 * 60 * 60 * 1000; // 7일
      case 'monthly':
        return 30 * 24 * 60 * 60 * 1000; // 30일 (근사값)
      default:
        return 7 * 24 * 60 * 60 * 1000;
    }
  }
}<|MERGE_RESOLUTION|>--- conflicted
+++ resolved
@@ -201,10 +201,6 @@
   // 파일 메타데이터 가져오기
   private async getFileMetadata(path: string): Promise<Record<string, unknown> | null> {
     try {
-<<<<<<< HEAD
-      // const fileRef = ref(storage, path); // Unused variable
-=======
->>>>>>> 8e71ef75
       // Firebase Storage의 메타데이터는 직접 접근이 제한적이므로
       // 파일명에서 날짜를 파싱하는 방식 사용
       const fileName = path.split('/').pop();
