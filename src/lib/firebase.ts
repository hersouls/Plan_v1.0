--- conflicted
+++ resolved
@@ -54,15 +54,6 @@
 const firebaseConfig = getFirebaseConfig();
 
 // 디버깅: 환경 변수 확인
-<<<<<<< HEAD
-if (false) {
-        // Empty block
-      }
-=======
-if (import.meta.env.DEV) {
-  // Debug logging can be added here if needed
-}
->>>>>>> e3d3759f
 
 // 설정 유효성 검사
 const isValidConfig = (_config: unknown) => {
@@ -80,25 +71,6 @@
 
 // Initialize Firebase
 let app;
-<<<<<<< HEAD
-try {
-  if (!isValidConfig(firebaseConfig)) {
-    throw new Error('Invalid Firebase configuration - 환경 변수를 확인해주세요');
-  }
-  app = initializeApp(firebaseConfig);
-  if (false) {
-        // Empty block
-      }
-} catch (error) {
-  throw error;
-=======
-if (!isValidConfig(firebaseConfig)) {
-  throw new Error('Invalid Firebase configuration - 환경 변수를 확인해주세요');
-}
-app = initializeApp(firebaseConfig);
-if (import.meta.env.DEV) {
-  // Debug logging can be added here if needed
->>>>>>> e3d3759f
 }
 
 // Initialize Firebase services
@@ -132,13 +104,6 @@
     
     if (supported && firebaseConfig.measurementId && shouldEnableAnalytics) {
       analytics = getAnalytics(app);
-<<<<<<< HEAD
-      if (false) {
-        // Empty block
-=======
-      if (import.meta.env.DEV) {
-        // Debug logging can be added here if needed
->>>>>>> e3d3759f
       }
       return analytics;
     }
@@ -156,13 +121,6 @@
     
     if (shouldEnableAnalytics) {
       performance = getPerformance(app);
-<<<<<<< HEAD
-      if (false) {
-        // Empty block
-=======
-      if (import.meta.env.DEV) {
-        // Debug logging can be added here if needed
->>>>>>> e3d3759f
       }
       return performance;
     }
@@ -181,13 +139,6 @@
     
     if (supported) {
       messaging = getMessaging(app);
-<<<<<<< HEAD
-      if (false) {
-        // Empty block
-=======
-      if (import.meta.env.DEV) {
-        // Debug logging can be added here if needed
->>>>>>> e3d3759f
       }
       return messaging;
     }
@@ -197,14 +148,5 @@
   return null;
 };
 
-<<<<<<< HEAD
-if (false) {
-        // Empty block
-      }
-=======
-if (import.meta.env.DEV) {
-  // Debug logging can be added here if needed
-}
->>>>>>> e3d3759f
 
 export default app;