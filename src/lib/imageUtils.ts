/**
 * 이미지 리사이징 및 압축 유틸리티
 */

// eslint-disable-next-line @typescript-eslint/no-unused-vars
import { getDownloadURL, ref, uploadBytes } from 'firebase/storage';
// eslint-disable-next-line @typescript-eslint/no-unused-vars
import { storage } from './firebase';

export interface ImageResizeOptions {
  maxWidth: number;
  maxHeight: number;
  quality: number;
  format: 'jpeg' | 'png' | 'webp';
}

/**
 * 이미지 리사이징 함수
 */
export async function resizeImage(
  file: File,
  options: ImageResizeOptions
): Promise<File> {
  return new Promise((resolve, reject) => {
    const canvas = document.createElement('canvas');
    const ctx = canvas.getContext('2d');
    const img = new Image();

    img.onload = () => {
      try {
        const { width: newWidth, height: newHeight } = calculateNewSize(
          img.width,
          img.height,
          options.maxWidth,
          options.maxHeight
        );

        canvas.width = newWidth;
        canvas.height = newHeight;

        if (ctx) {
          ctx.drawImage(img, 0, 0, newWidth, newHeight);
        }

        canvas.toBlob(
          blob => {
            if (blob) {
              const resizedFile = new File([blob], file.name, {
                type: `image/${options.format}`,
              });
              resolve(resizedFile);
            } else {
              reject(new Error('이미지 리사이징에 실패했습니다.'));
            }
          },
          `image/${options.format}`,
          options.quality
        );
      } catch (_error) {
        reject(_error);
      }
    };

    img.onerror = () => {
      reject(new Error('이미지를 로드할 수 없습니다.'));
    };

    img.src = URL.createObjectURL(file);
  });
}

/**
 * 새로운 크기 계산 (비율 유지)
 */
function calculateNewSize(
  originalWidth: number,
  originalHeight: number,
  maxWidth: number,
  maxHeight: number
): { width: number; height: number } {
  let { width: newWidth, height: newHeight } = {
    width: originalWidth,
    height: originalHeight,
  };

  // 너비가 최대 너비를 초과하는 경우
  if (newWidth > maxWidth) {
    newHeight = (newHeight * maxWidth) / newWidth;
    newWidth = maxWidth;
  }

  // 높이가 최대 높이를 초과하는 경우
  if (newHeight > maxHeight) {
    newWidth = (newWidth * maxHeight) / newHeight;
    newHeight = maxHeight;
  }

  return {
    width: Math.round(newWidth),
    height: Math.round(newHeight),
  };
}

/**
 * 파일 크기를 MB 단위로 변환
 */
export function getFileSizeInMB(file: File): number {
  return file.size / (1024 * 1024);
}

/**
 * 이미지 파일의 크기와 해상도를 확인
 */
export function getImageInfo(file: File): Promise<{
  width: number;
  height: number;
  sizeInMB: number;
}> {
  return new Promise((resolve, reject) => {
    const img = new Image();
    img.onload = () => {
      resolve({
        width: img.width,
        height: img.height,
        sizeInMB: getFileSizeInMB(file),
      });
    };
    img.onerror = () => {
      reject(new Error('이미지 정보를 가져올 수 없습니다.'));
    };
    img.src = URL.createObjectURL(file);
  });
}

/**
 * 아바타 이미지 최적화 (파일 용량 제한 없음, 자동 리사이징)
 */
export async function optimizeAvatarImage(file: File): Promise<File> {
  // 파일 크기 제한 없이 원본 반환
  return file;
}

/**
 * 일반 이미지 최적화 (100MB 제한)
 */
export async function optimizeImage(file: File): Promise<File> {
  const MAX_SIZE_MB = 100;
  const MAX_DIMENSION = 4096;
  const QUALITY = 0.8;

  const fileSizeMB = getFileSizeInMB(file);

  if (fileSizeMB > MAX_SIZE_MB) {
    const options: ImageResizeOptions = {
      maxWidth: MAX_DIMENSION,
      maxHeight: MAX_DIMENSION,
      quality: QUALITY,
      format: 'jpeg',
    };

    try {
      const resizedFile = await resizeImage(file, options);
      return resizedFile;
<<<<<<< HEAD
    } catch (_error: unknown) {
=======
    } catch (_error) {
>>>>>>> 172b5df4
      throw new Error('이미지 크기 조정에 실패했습니다.');
    }
  }

  return file;
}<|MERGE_RESOLUTION|>--- conflicted
+++ resolved
@@ -161,11 +161,6 @@
     try {
       const resizedFile = await resizeImage(file, options);
       return resizedFile;
-<<<<<<< HEAD
-    } catch (_error: unknown) {
-=======
-    } catch (_error) {
->>>>>>> 172b5df4
       throw new Error('이미지 크기 조정에 실패했습니다.');
     }
   }
