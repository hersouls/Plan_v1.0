import { onSnapshot, doc, collection, query, where, orderBy, Unsubscribe } from 'firebase/firestore';
import { db } from './firebase';

/**
 * Real-time synchronization service for Firebase data
 */
export class RealtimeService {
  private static instance: RealtimeService;
  private subscriptions: Map<string, Unsubscribe> = new Map();

  private constructor() {}

  public static getInstance(): RealtimeService {
    if (!RealtimeService.instance) {
      RealtimeService.instance = new RealtimeService();
    }
    return RealtimeService.instance;
  }

  /**
   * Subscribe to user profile changes
   */
  subscribeToUserProfile(
    userId: string,
    callback: (userData: unknown) => void,
    onError?: (error: Error) => void
  ): string {
    const subscriptionId = `user-${userId}`;
    
    // Unsubscribe existing if any
    this.unsubscribe(subscriptionId);

    try {
      const userDocRef = doc(db, 'users', userId);
      const unsubscribe = onSnapshot(
        userDocRef,
        (docSnapshot) => {
          if (docSnapshot.exists()) {
            callback({
              id: docSnapshot.id,
              ...docSnapshot.data(),
            });
          } else {
            callback(null);
          }
        },
<<<<<<< HEAD
        () => {
=======
        (_error) => {
>>>>>>> 838c52e9
          if (onError) {
            onError(new Error('사용자 프로필 실시간 동기화 중 오류가 발생했습니다.'));
          }
        }
      );

      this.subscriptions.set(subscriptionId, unsubscribe);
      return subscriptionId;
<<<<<<< HEAD
    } catch {
=======
    } catch (error) {
>>>>>>> 838c52e9
      if (onError) {
        onError(new Error('사용자 프로필 구독에 실패했습니다.'));
      }
      return '';
    }
  }

  /**
   * Subscribe to user's groups
   */
  subscribeToUserGroups(
    userId: string,
    callback: (groups: unknown[]) => void,
    onError?: (error: Error) => void
  ): string {
    const subscriptionId = `groups-${userId}`;
    
    // Unsubscribe existing if any
    this.unsubscribe(subscriptionId);

    try {
      const groupsQuery = query(
        collection(db, 'groups'),
        where('memberIds', 'array-contains', userId),
        orderBy('updatedAt', 'desc')
      );

      const unsubscribe = onSnapshot(
        groupsQuery,
        (querySnapshot) => {
          const groups = querySnapshot.docs.map(doc => ({
            id: doc.id,
            ...doc.data(),
          }));
          callback(groups);
        },
<<<<<<< HEAD
        () => {
=======
        (_error) => {
>>>>>>> 838c52e9
          if (onError) {
            onError(new Error('그룹 목록 실시간 동기화 중 오류가 발생했습니다.'));
          }
        }
      );

      this.subscriptions.set(subscriptionId, unsubscribe);
      return subscriptionId;
<<<<<<< HEAD
    } catch {
=======
    } catch (error) {
>>>>>>> 838c52e9
      if (onError) {
        onError(new Error('그룹 목록 구독에 실패했습니다.'));
      }
      return '';
    }
  }

  /**
   * Subscribe to group data including members
   */
  subscribeToGroup(
    groupId: string,
    callback: (groupData: unknown) => void,
    onError?: (error: Error) => void
  ): string {
    const subscriptionId = `group-${groupId}`;
    
    // Unsubscribe existing if any
    this.unsubscribe(subscriptionId);

    try {
      const groupDocRef = doc(db, 'groups', groupId);
      const unsubscribe = onSnapshot(
        groupDocRef,
        (docSnapshot) => {
          if (docSnapshot.exists()) {
            callback({
              id: docSnapshot.id,
              ...docSnapshot.data(),
            });
          } else {
            callback(null);
          }
        },
<<<<<<< HEAD
        () => {
=======
        (_error) => {
>>>>>>> 838c52e9
          if (onError) {
            onError(new Error('그룹 정보 실시간 동기화 중 오류가 발생했습니다.'));
          }
        }
      );

      this.subscriptions.set(subscriptionId, unsubscribe);
      return subscriptionId;
<<<<<<< HEAD
    } catch {
=======
    } catch (error) {
>>>>>>> 838c52e9
      if (onError) {
        onError(new Error('그룹 정보 구독에 실패했습니다.'));
      }
      return '';
    }
  }

  /**
   * Subscribe to user's tasks with real-time updates
   */
  subscribeToUserTasks(
    userId: string,
    groupId?: string,
    callback: (tasks: unknown[]) => void,
    onError?: (error: Error) => void
  ): string {
    const subscriptionId = `tasks-${userId}-${groupId || 'personal'}`;
    
    // Unsubscribe existing if any
    this.unsubscribe(subscriptionId);

    try {
      let tasksQuery;
      
      if (groupId) {
        // Group tasks
        tasksQuery = query(
          collection(db, 'tasks'),
          where('groupId', '==', groupId),
          orderBy('createdAt', 'desc')
        );
      } else {
        // Personal tasks
        tasksQuery = query(
          collection(db, 'tasks'),
          where('userId', '==', userId),
          where('groupId', '==', null),
          orderBy('createdAt', 'desc')
        );
      }

      const unsubscribe = onSnapshot(
        tasksQuery,
        (querySnapshot) => {
          const tasks = querySnapshot.docs.map(doc => ({
            id: doc.id,
            ...doc.data(),
          }));
          callback(tasks);
        },
<<<<<<< HEAD
        () => {
=======
        (_error) => {
>>>>>>> 838c52e9
          if (onError) {
            onError(new Error('할일 목록 실시간 동기화 중 오류가 발생했습니다.'));
          }
        }
      );

      this.subscriptions.set(subscriptionId, unsubscribe);
      return subscriptionId;
<<<<<<< HEAD
    } catch {
=======
    } catch (error) {
>>>>>>> 838c52e9
      if (onError) {
        onError(new Error('할일 목록 구독에 실패했습니다.'));
      }
      return '';
    }
  }

  /**
   * Subscribe to group activities/notifications
   */
  subscribeToGroupActivities(
    groupId: string,
    callback: (activities: unknown[]) => void,
    onError?: (error: Error) => void
  ): string {
    const subscriptionId = `activities-${groupId}`;
    
    // Unsubscribe existing if any
    this.unsubscribe(subscriptionId);

    try {
      const activitiesQuery = query(
        collection(db, 'activities'),
        where('groupId', '==', groupId),
        orderBy('timestamp', 'desc')
      );

      const unsubscribe = onSnapshot(
        activitiesQuery,
        (querySnapshot) => {
          const activities = querySnapshot.docs.map(doc => ({
            id: doc.id,
            ...doc.data(),
          }));
          callback(activities);
        },
<<<<<<< HEAD
        () => {
=======
        (_error) => {
>>>>>>> 838c52e9
          if (onError) {
            onError(new Error('그룹 활동 실시간 동기화 중 오류가 발생했습니다.'));
          }
        }
      );

      this.subscriptions.set(subscriptionId, unsubscribe);
      return subscriptionId;
<<<<<<< HEAD
    } catch {
=======
    } catch (error) {
>>>>>>> 838c52e9
      if (onError) {
        onError(new Error('그룹 활동 구독에 실패했습니다.'));
      }
      return '';
    }
  }

  /**
   * Subscribe to user's settings
   */
  subscribeToUserSettings(
    userId: string,
    callback: (settings: unknown) => void,
    onError?: (error: Error) => void
  ): string {
    const subscriptionId = `settings-${userId}`;
    
    // Unsubscribe existing if any
    this.unsubscribe(subscriptionId);

    try {
      const settingsDocRef = doc(db, 'userSettings', userId);
      const unsubscribe = onSnapshot(
        settingsDocRef,
        (docSnapshot) => {
          if (docSnapshot.exists()) {
            callback({
              id: docSnapshot.id,
              ...docSnapshot.data(),
            });
          } else {
            // Return default settings if none exist
            callback(null);
          }
        },
<<<<<<< HEAD
        () => {
=======
        (_error) => {
>>>>>>> 838c52e9
          if (onError) {
            onError(new Error('사용자 설정 실시간 동기화 중 오류가 발생했습니다.'));
          }
        }
      );

      this.subscriptions.set(subscriptionId, unsubscribe);
      return subscriptionId;
<<<<<<< HEAD
    } catch {
=======
    } catch (error) {
>>>>>>> 838c52e9
      if (onError) {
        onError(new Error('사용자 설정 구독에 실패했습니다.'));
      }
      return '';
    }
  }

  /**
   * Subscribe to multiple collections with batch processing
   */
  subscribeToBatch(
    subscriptions: Array<{
      id: string;
      type: 'user' | 'groups' | 'group' | 'tasks' | 'activities' | 'settings';
      params: unknown;
      callback: (_data: unknown) => void;
      onError?: (error: Error) => void;
    }>
  ): string[] {
    const subscriptionIds: string[] = [];

    subscriptions.forEach(sub => {
      let id: string = '';
      
      switch (sub.type) {
        case 'user':
          id = this.subscribeToUserProfile(sub.params.userId, sub.callback, sub.onError);
          break;
        case 'groups':
          id = this.subscribeToUserGroups(sub.params.userId, sub.callback, sub.onError);
          break;
        case 'group':
          id = this.subscribeToGroup(sub.params.groupId, sub.callback, sub.onError);
          break;
        case 'tasks':
          id = this.subscribeToUserTasks(sub.params.userId, sub.params.groupId, sub.callback, sub.onError);
          break;
        case 'activities':
          id = this.subscribeToGroupActivities(sub.params.groupId, sub.callback, sub.onError);
          break;
        case 'settings':
          id = this.subscribeToUserSettings(sub.params.userId, sub.callback, sub.onError);
          break;
      }

      if (id) {
        subscriptionIds.push(id);
      }
    });

    return subscriptionIds;
  }

  /**
   * Unsubscribe from a specific subscription
   */
  unsubscribe(subscriptionId: string): boolean {
    const unsubscribe = this.subscriptions.get(subscriptionId);
    if (unsubscribe) {
      unsubscribe();
      this.subscriptions.delete(subscriptionId);
      return true;
    }
    return false;
  }

  /**
   * Unsubscribe from multiple subscriptions
   */
  unsubscribeMultiple(subscriptionIds: string[]): number {
    let unsubscribedCount = 0;
    subscriptionIds.forEach(id => {
      if (this.unsubscribe(id)) {
        unsubscribedCount++;
      }
    });
    return unsubscribedCount;
  }

  /**
   * Unsubscribe from all subscriptions
   */
  unsubscribeAll(): number {
    const count = this.subscriptions.size;
    this.subscriptions.forEach((unsubscribe) => {
      unsubscribe();
    });
    this.subscriptions.clear();
    return count;
  }

  /**
   * Get all active subscription IDs
   */
  getActiveSubscriptions(): string[] {
    return Array.from(this.subscriptions.keys());
  }

  /**
   * Check if a subscription is active
   */
  isSubscriptionActive(subscriptionId: string): boolean {
    return this.subscriptions.has(subscriptionId);
  }

  /**
   * Get subscription count
   */
  getSubscriptionCount(): number {
    return this.subscriptions.size;
  }
}

// Export singleton instance
export const realtimeService = RealtimeService.getInstance();

// Default export for convenience
export default realtimeService;<|MERGE_RESOLUTION|>--- conflicted
+++ resolved
@@ -44,11 +44,6 @@
             callback(null);
           }
         },
-<<<<<<< HEAD
-        () => {
-=======
-        (_error) => {
->>>>>>> 838c52e9
           if (onError) {
             onError(new Error('사용자 프로필 실시간 동기화 중 오류가 발생했습니다.'));
           }
@@ -57,11 +52,6 @@
 
       this.subscriptions.set(subscriptionId, unsubscribe);
       return subscriptionId;
-<<<<<<< HEAD
-    } catch {
-=======
-    } catch (error) {
->>>>>>> 838c52e9
       if (onError) {
         onError(new Error('사용자 프로필 구독에 실패했습니다.'));
       }
@@ -98,11 +88,6 @@
           }));
           callback(groups);
         },
-<<<<<<< HEAD
-        () => {
-=======
-        (_error) => {
->>>>>>> 838c52e9
           if (onError) {
             onError(new Error('그룹 목록 실시간 동기화 중 오류가 발생했습니다.'));
           }
@@ -111,11 +96,6 @@
 
       this.subscriptions.set(subscriptionId, unsubscribe);
       return subscriptionId;
-<<<<<<< HEAD
-    } catch {
-=======
-    } catch (error) {
->>>>>>> 838c52e9
       if (onError) {
         onError(new Error('그룹 목록 구독에 실패했습니다.'));
       }
@@ -150,11 +130,6 @@
             callback(null);
           }
         },
-<<<<<<< HEAD
-        () => {
-=======
-        (_error) => {
->>>>>>> 838c52e9
           if (onError) {
             onError(new Error('그룹 정보 실시간 동기화 중 오류가 발생했습니다.'));
           }
@@ -163,11 +138,6 @@
 
       this.subscriptions.set(subscriptionId, unsubscribe);
       return subscriptionId;
-<<<<<<< HEAD
-    } catch {
-=======
-    } catch (error) {
->>>>>>> 838c52e9
       if (onError) {
         onError(new Error('그룹 정보 구독에 실패했습니다.'));
       }
@@ -218,11 +188,6 @@
           }));
           callback(tasks);
         },
-<<<<<<< HEAD
-        () => {
-=======
-        (_error) => {
->>>>>>> 838c52e9
           if (onError) {
             onError(new Error('할일 목록 실시간 동기화 중 오류가 발생했습니다.'));
           }
@@ -231,11 +196,6 @@
 
       this.subscriptions.set(subscriptionId, unsubscribe);
       return subscriptionId;
-<<<<<<< HEAD
-    } catch {
-=======
-    } catch (error) {
->>>>>>> 838c52e9
       if (onError) {
         onError(new Error('할일 목록 구독에 실패했습니다.'));
       }
@@ -272,11 +232,6 @@
           }));
           callback(activities);
         },
-<<<<<<< HEAD
-        () => {
-=======
-        (_error) => {
->>>>>>> 838c52e9
           if (onError) {
             onError(new Error('그룹 활동 실시간 동기화 중 오류가 발생했습니다.'));
           }
@@ -285,11 +240,6 @@
 
       this.subscriptions.set(subscriptionId, unsubscribe);
       return subscriptionId;
-<<<<<<< HEAD
-    } catch {
-=======
-    } catch (error) {
->>>>>>> 838c52e9
       if (onError) {
         onError(new Error('그룹 활동 구독에 실패했습니다.'));
       }
@@ -325,11 +275,6 @@
             callback(null);
           }
         },
-<<<<<<< HEAD
-        () => {
-=======
-        (_error) => {
->>>>>>> 838c52e9
           if (onError) {
             onError(new Error('사용자 설정 실시간 동기화 중 오류가 발생했습니다.'));
           }
@@ -338,11 +283,6 @@
 
       this.subscriptions.set(subscriptionId, unsubscribe);
       return subscriptionId;
-<<<<<<< HEAD
-    } catch {
-=======
-    } catch (error) {
->>>>>>> 838c52e9
       if (onError) {
         onError(new Error('사용자 설정 구독에 실패했습니다.'));
       }
