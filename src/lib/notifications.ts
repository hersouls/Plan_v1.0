--- conflicted
+++ resolved
@@ -60,11 +60,6 @@
         ...doc.data(),
       })) as Notification[];
     } catch (_error: unknown) {
-<<<<<<< HEAD
-      const error = _error as Error;
-=======
-      const error = _error as Record<string, unknown>;
->>>>>>> e18f3db0
       // 인덱스 빌드 중 오류인 경우 기본 쿼리로 재시도
       if (
         error.code === 'failed-precondition' &&
@@ -142,11 +137,6 @@
         callback(notifications);
       },
       (_error: unknown) => {
-<<<<<<< HEAD
-        const error = _error as Error;
-=======
-        const error = _error as Record<string, unknown>;
->>>>>>> e18f3db0
         // 인덱스 빌드 중 오류인 경우 기본 쿼리로 재시도
         if (
           error.code === 'failed-precondition' &&
