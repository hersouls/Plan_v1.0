import {
  Timestamp,
  addDoc,
  collection,
  deleteDoc,
  doc,
  getDoc,
  getDocs,
  limit,
  onSnapshot,
  orderBy,
  query,
  updateDoc,
  where,
  writeBatch,
} from 'firebase/firestore';
import {
  Notification,
  NotificationSettings,
  NotificationStats,
} from '../types/notification';
import { db } from './firebase';

export class NotificationService {
  private static readonly COLLECTION = 'notifications';
  private static readonly SETTINGS_COLLECTION = 'notificationSettings';

  /**
   * 알림 목록 가져오기
   */
  static async getUserNotifications(
    userId: string,
    options: {
      limit?: number;
      status?: 'all' | 'unread' | 'read';
      type?: string;
    } = {}
  ): Promise<Notification[]> {
    try {
      const { limit: limitCount = 50, status = 'all', type } = options;

      let q = query(
        collection(db, this.COLLECTION),
        where('userId', '==', userId),
        orderBy('createdAt', 'desc'),
        limit(limitCount)
      );

      if (status !== 'all') {
        q = query(q, where('status', '==', status));
      }

      if (type) {
        q = query(q, where('type', '==', type));
      }

      const snapshot = await getDocs(q);
      return snapshot.docs.map(doc => ({
        id: doc.id,
        ...doc.data(),
      })) as Notification[];
    } catch (_error: unknown) {
      // 인덱스 빌드 중 오류인 경우 기본 쿼리로 재시도
      if (
        (_error as { code?: string; message?: string }).code === 'failed-precondition' &&
        (_error as { code?: string; message?: string }).message?.includes('index')
      ) {
        try {
          const { limit: limitCount = 50, status = 'all', type } = options;

          // 기본 쿼리만 사용 (필터링 없이)
          const basicQuery = query(
            collection(db, this.COLLECTION),
            where('userId', '==', userId),
            orderBy('createdAt', 'desc'),
            limit(limitCount)
          );

          const snapshot = await getDocs(basicQuery);
          let notifications = snapshot.docs.map(doc => ({
            id: doc.id,
            ...doc.data(),
          })) as Notification[];

          // 클라이언트 사이드에서 필터링
          if (status !== 'all') {
            notifications = notifications.filter(n => n.status === status);
          }

          if (type) {
            notifications = notifications.filter(n => n.type === type);
          }

          return notifications;
        } catch (_error) {
          throw new Error(
            '알림 목록을 가져올 수 없습니다. 잠시 후 다시 시도해주세요.'
          );
        }
      }

      throw new Error('알림 목록을 가져올 수 없습니다.');
    }
  }

  /**
   * 알림 실시간 구독
   */
  static subscribeToNotifications(
    userId: string,
    callback: (notifications: Notification[]) => void,
    options: {
      limit?: number;
      status?: 'all' | 'unread' | 'read';
    } = {}
  ) {
    const { limit: limitCount = 50, status = 'all' } = options;

    let q = query(
      collection(db, this.COLLECTION),
      where('userId', '==', userId),
      orderBy('createdAt', 'desc'),
      limit(limitCount)
    );

    if (status !== 'all') {
      q = query(q, where('status', '==', status));
    }

    const unsubscribe = onSnapshot(
      q,
      snapshot => {
        const notifications = snapshot.docs.map(doc => ({
          id: doc.id,
          ...doc.data(),
        })) as Notification[];
        callback(notifications);
      },
<<<<<<< HEAD
      (_error: unknown) => {
        // 기본 쿼리로 재시도
        const basicQuery = query(
          collection(db, this.COLLECTION),
          where('userId', '==', userId),
          orderBy('createdAt', 'desc'),
          limit(limitCount)
        );

        return onSnapshot(
          basicQuery,
          snapshot => {
            let notifications = snapshot.docs.map(doc => ({
              id: doc.id,
              ...doc.data(),
            })) as Notification[];

            // 클라이언트 사이드에서 필터링
            if (status !== 'all') {
              notifications = notifications.filter(n => n.status === status);
=======
      error => {
          // 기본 쿼리로 재시도
          const basicQuery = query(
            collection(db, this.COLLECTION),
            where('userId', '==', userId),
            orderBy('createdAt', 'desc'),
            limit(limitCount)
          );

          return onSnapshot(
            basicQuery,
            snapshot => {
              let notifications = snapshot.docs.map(doc => ({
                id: doc.id,
                ...doc.data(),
              })) as Notification[];

              // 클라이언트 사이드에서 필터링
              if (status !== 'all') {
                notifications = notifications.filter(n => n.status === status);
              }

              callback(notifications);
            },
              callback([]); // 빈 배열 반환
>>>>>>> 172b5df4
            }

            callback(notifications);
          },
          (_error: unknown) => {
            callback([]); // 빈 배열 반환
          }
        );
      }
    );

    return unsubscribe;
  }

  /**
   * 알림 생성
   */
  static async createNotification(
    notification: Omit<Notification, 'id' | 'createdAt'>
  ): Promise<string> {
    try {
      const docRef = await addDoc(collection(db, this.COLLECTION), {
        ...notification,
        createdAt: Timestamp.now(),
      });
      return docRef.id;
<<<<<<< HEAD
    } catch (_error: unknown) {
=======
    } catch (_error) {
>>>>>>> 172b5df4
      throw new Error('알림을 생성할 수 없습니다.');
    }
  }

  /**
   * 알림 읽음 처리
   */
  static async markAsRead(notificationId: string): Promise<void> {
    try {
      await updateDoc(doc(db, this.COLLECTION, notificationId), {
        status: 'read',
        readAt: Timestamp.now(),
      });
<<<<<<< HEAD
    } catch (_error: unknown) {
=======
    } catch (_error) {
>>>>>>> 172b5df4
      throw new Error('알림을 읽음 처리할 수 없습니다.');
    }
  }

  /**
   * 모든 알림 읽음 처리
   */
  static async markAllAsRead(userId: string): Promise<void> {
    try {
      const notifications = await this.getUserNotifications(userId, {
        status: 'unread',
      });
      const batch = writeBatch(db);

      notifications.forEach(notification => {
        const docRef = doc(db, this.COLLECTION, notification.id);
        batch.update(docRef, {
          status: 'read',
          readAt: Timestamp.now(),
        });
      });

      await batch.commit();
<<<<<<< HEAD
    } catch (_error: unknown) {
=======
    } catch (_error) {
>>>>>>> 172b5df4
      throw new Error('알림을 읽음 처리할 수 없습니다.');
    }
  }

  /**
   * 알림 삭제
   */
  static async deleteNotification(notificationId: string): Promise<void> {
    try {
      await deleteDoc(doc(db, this.COLLECTION, notificationId));
<<<<<<< HEAD
    } catch (_error: unknown) {
=======
    } catch (_error) {
>>>>>>> 172b5df4
      throw new Error('알림을 삭제할 수 없습니다.');
    }
  }

  /**
   * 알림 통계 가져오기
   */
  static async getNotificationStats(
    userId: string
  ): Promise<NotificationStats> {
    try {
      const notifications = await this.getUserNotifications(userId, {
        limit: 1000,
      });

      const stats: NotificationStats = {
        total: notifications.length,
        unread: notifications.filter(n => n.status === 'unread').length,
        read: notifications.filter(n => n.status === 'read').length,
        byType: {
          task: notifications.filter(n => n.type === 'task').length,
          group: notifications.filter(n => n.type === 'group').length,
          system: notifications.filter(n => n.type === 'system').length,
          reminder: notifications.filter(n => n.type === 'reminder').length,
        },
      };

      return stats;
<<<<<<< HEAD
    } catch (_error: unknown) {
=======
    } catch (_error) {
>>>>>>> 172b5df4
      throw new Error('알림 통계를 가져올 수 없습니다.');
    }
  }

  /**
   * 알림 설정 가져오기
   */
  static async getNotificationSettings(
    userId: string
  ): Promise<NotificationSettings | null> {
    try {
      const docRef = doc(db, this.SETTINGS_COLLECTION, userId);
      const docSnap = await getDoc(docRef);

      if (docSnap.exists()) {
        return docSnap.data() as NotificationSettings;
      }

      return null;
<<<<<<< HEAD
    } catch (_error: unknown) {
=======
    } catch (_error) {
>>>>>>> 172b5df4
      throw new Error('알림 설정을 가져올 수 없습니다.');
    }
  }

  /**
   * 알림 설정 저장
   */
  static async saveNotificationSettings(
    settings: NotificationSettings
  ): Promise<void> {
    try {
      await updateDoc(
        doc(db, this.SETTINGS_COLLECTION, settings.userId),
        settings as Record<string, unknown>
      );
<<<<<<< HEAD
    } catch (_error: unknown) {
=======
    } catch (_error) {
>>>>>>> 172b5df4
      throw new Error('알림 설정을 저장할 수 없습니다.');
    }
  }

  /**
   * 기본 알림 설정 생성
   */
  static async createDefaultNotificationSettings(
    userId: string
  ): Promise<void> {
    try {
      const defaultSettings: NotificationSettings = {
        userId,
        taskReminders: true,
        groupNotifications: true,
        systemNotifications: true,
        emailNotifications: false,
        pushNotifications: true,
        quietHours: {
          enabled: false,
          start: '22:00',
          end: '08:00',
        },
      };

      await updateDoc(
        doc(db, this.SETTINGS_COLLECTION, userId),
        defaultSettings as Record<string, unknown>
      );
<<<<<<< HEAD
    } catch (_error: unknown) {
=======
    } catch (_error) {
>>>>>>> 172b5df4
      throw new Error('기본 알림 설정을 생성할 수 없습니다.');
    }
  }
}<|MERGE_RESOLUTION|>--- conflicted
+++ resolved
@@ -136,54 +136,6 @@
         })) as Notification[];
         callback(notifications);
       },
-<<<<<<< HEAD
-      (_error: unknown) => {
-        // 기본 쿼리로 재시도
-        const basicQuery = query(
-          collection(db, this.COLLECTION),
-          where('userId', '==', userId),
-          orderBy('createdAt', 'desc'),
-          limit(limitCount)
-        );
-
-        return onSnapshot(
-          basicQuery,
-          snapshot => {
-            let notifications = snapshot.docs.map(doc => ({
-              id: doc.id,
-              ...doc.data(),
-            })) as Notification[];
-
-            // 클라이언트 사이드에서 필터링
-            if (status !== 'all') {
-              notifications = notifications.filter(n => n.status === status);
-=======
-      error => {
-          // 기본 쿼리로 재시도
-          const basicQuery = query(
-            collection(db, this.COLLECTION),
-            where('userId', '==', userId),
-            orderBy('createdAt', 'desc'),
-            limit(limitCount)
-          );
-
-          return onSnapshot(
-            basicQuery,
-            snapshot => {
-              let notifications = snapshot.docs.map(doc => ({
-                id: doc.id,
-                ...doc.data(),
-              })) as Notification[];
-
-              // 클라이언트 사이드에서 필터링
-              if (status !== 'all') {
-                notifications = notifications.filter(n => n.status === status);
-              }
-
-              callback(notifications);
-            },
-              callback([]); // 빈 배열 반환
->>>>>>> 172b5df4
             }
 
             callback(notifications);
@@ -210,11 +162,6 @@
         createdAt: Timestamp.now(),
       });
       return docRef.id;
-<<<<<<< HEAD
-    } catch (_error: unknown) {
-=======
-    } catch (_error) {
->>>>>>> 172b5df4
       throw new Error('알림을 생성할 수 없습니다.');
     }
   }
@@ -228,11 +175,6 @@
         status: 'read',
         readAt: Timestamp.now(),
       });
-<<<<<<< HEAD
-    } catch (_error: unknown) {
-=======
-    } catch (_error) {
->>>>>>> 172b5df4
       throw new Error('알림을 읽음 처리할 수 없습니다.');
     }
   }
@@ -256,11 +198,6 @@
       });
 
       await batch.commit();
-<<<<<<< HEAD
-    } catch (_error: unknown) {
-=======
-    } catch (_error) {
->>>>>>> 172b5df4
       throw new Error('알림을 읽음 처리할 수 없습니다.');
     }
   }
@@ -271,11 +208,6 @@
   static async deleteNotification(notificationId: string): Promise<void> {
     try {
       await deleteDoc(doc(db, this.COLLECTION, notificationId));
-<<<<<<< HEAD
-    } catch (_error: unknown) {
-=======
-    } catch (_error) {
->>>>>>> 172b5df4
       throw new Error('알림을 삭제할 수 없습니다.');
     }
   }
@@ -304,11 +236,6 @@
       };
 
       return stats;
-<<<<<<< HEAD
-    } catch (_error: unknown) {
-=======
-    } catch (_error) {
->>>>>>> 172b5df4
       throw new Error('알림 통계를 가져올 수 없습니다.');
     }
   }
@@ -328,11 +255,6 @@
       }
 
       return null;
-<<<<<<< HEAD
-    } catch (_error: unknown) {
-=======
-    } catch (_error) {
->>>>>>> 172b5df4
       throw new Error('알림 설정을 가져올 수 없습니다.');
     }
   }
@@ -348,11 +270,6 @@
         doc(db, this.SETTINGS_COLLECTION, settings.userId),
         settings as Record<string, unknown>
       );
-<<<<<<< HEAD
-    } catch (_error: unknown) {
-=======
-    } catch (_error) {
->>>>>>> 172b5df4
       throw new Error('알림 설정을 저장할 수 없습니다.');
     }
   }
@@ -382,11 +299,6 @@
         doc(db, this.SETTINGS_COLLECTION, userId),
         defaultSettings as Record<string, unknown>
       );
-<<<<<<< HEAD
-    } catch (_error: unknown) {
-=======
-    } catch (_error) {
->>>>>>> 172b5df4
       throw new Error('기본 알림 설정을 생성할 수 없습니다.');
     }
   }
