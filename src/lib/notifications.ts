--- conflicted
+++ resolved
@@ -136,12 +136,6 @@
         })) as Notification[];
         callback(notifications);
       },
-<<<<<<< HEAD
-      (_error: unknown) => {
-=======
-      (error: unknown) => {
-        const errorObj = error as Record<string, unknown>;
->>>>>>> 587cfd39
         // 인덱스 빌드 중 오류인 경우 기본 쿼리로 재시도
         if (
           errorObj.code === 'failed-precondition' &&
