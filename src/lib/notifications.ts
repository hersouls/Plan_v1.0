import {
  Timestamp,
  addDoc,
  collection,
  deleteDoc,
  doc,
  getDoc,
  getDocs,
  limit,
  onSnapshot,
  orderBy,
  query,
  updateDoc,
  where,
  writeBatch,
} from 'firebase/firestore';
import {
  Notification,
  NotificationSettings,
  NotificationStats,
} from '../types/notification';
import { db } from './firebase';

export class NotificationService {
  private static readonly COLLECTION = 'notifications';
  private static readonly SETTINGS_COLLECTION = 'notificationSettings';

  /**
   * 알림 목록 가져오기
   */
  static async getUserNotifications(
    userId: string,
    options: {
      limit?: number;
      status?: 'all' | 'unread' | 'read';
      type?: string;
    } = {}
  ): Promise<Notification[]> {
    try {
      const { limit: limitCount = 50, status = 'all', type } = options;

      let q = query(
        collection(db, this.COLLECTION),
        where('userId', '==', userId),
        orderBy('createdAt', 'desc'),
        limit(limitCount)
      );

      if (status !== 'all') {
        q = query(q, where('status', '==', status));
      }

      if (type) {
        q = query(q, where('type', '==', type));
      }

      const snapshot = await getDocs(q);
      return snapshot.docs.map(doc => ({
        id: doc.id,
        ...doc.data(),
      })) as Notification[];
    } catch (error: unknown) {
      // 인덱스 빌드 중 오류인 경우 기본 쿼리로 재시도
      if (
        (error as any).code === 'failed-precondition' &&
        (error as any).message.includes('index')
      ) {
        try {
          const { limit: limitCount = 50, status = 'all', type } = options;

          // 기본 쿼리만 사용 (필터링 없이)
          const basicQuery = query(
            collection(db, this.COLLECTION),
            where('userId', '==', userId),
            orderBy('createdAt', 'desc'),
            limit(limitCount)
          );

          const snapshot = await getDocs(basicQuery);
          let notifications = snapshot.docs.map(doc => ({
            id: doc.id,
            ...doc.data(),
          })) as Notification[];

          // 클라이언트 사이드에서 필터링
          if (status !== 'all') {
            notifications = notifications.filter(n => n.status === status);
          }

          if (type) {
            notifications = notifications.filter(n => n.type === type);
          }

          return notifications;
        } catch {
          throw new Error(
            '알림 목록을 가져올 수 없습니다. 잠시 후 다시 시도해주세요.'
          );
        }
      }

      throw new Error('알림 목록을 가져올 수 없습니다.');
    }
  }

  /**
   * 알림 실시간 구독
   */
  static subscribeToNotifications(
    userId: string,
    callback: (notifications: Notification[]) => void,
    options: {
      limit?: number;
      status?: 'all' | 'unread' | 'read';
    } = {}
  ) {
    const { limit: limitCount = 50, status = 'all' } = options;

    let q = query(
      collection(db, this.COLLECTION),
      where('userId', '==', userId),
      orderBy('createdAt', 'desc'),
      limit(limitCount)
    );

    if (status !== 'all') {
      q = query(q, where('status', '==', status));
    }

    const unsubscribe = onSnapshot(
      q,
      snapshot => {
        const notifications = snapshot.docs.map(doc => ({
          id: doc.id,
          ...doc.data(),
        })) as Notification[];
        callback(notifications);
      },
      error => {
<<<<<<< HEAD
        // FIX: Fixed malformed onSnapshot call
        if (error.code === 'failed-precondition') {
=======
        // 인덱스 빌드 중 오류인 경우 기본 쿼리로 재시도
        if (
          error.code === 'failed-precondition' &&
          error.message.includes('index')
        ) {
>>>>>>> 1bb33931
          // 기본 쿼리로 재시도
          const basicQuery = query(
            collection(db, this.COLLECTION),
            where('userId', '==', userId),
            orderBy('createdAt', 'desc'),
            limit(limitCount)
          );

          return onSnapshot(
            basicQuery,
            snapshot => {
              let notifications = snapshot.docs.map(doc => ({
                id: doc.id,
                ...doc.data(),
              })) as Notification[];

              // 클라이언트 사이드에서 필터링
              if (status !== 'all') {
                notifications = notifications.filter(n => n.status === status);
              }

              callback(notifications);
            },
<<<<<<< HEAD
            error => {
=======
            () => {
>>>>>>> 1bb33931
              callback([]); // 빈 배열 반환
            }
          );
        } else {
          callback([]); // 빈 배열 반환
        }
      }
    );

    return unsubscribe;
  }

  /**
   * 알림 생성
   */
  static async createNotification(
    notification: Omit<Notification, 'id' | 'createdAt'>
  ): Promise<string> {
    try {
      const docRef = await addDoc(collection(db, this.COLLECTION), {
        ...notification,
        createdAt: Timestamp.now(),
      });
      return docRef.id;
    } catch (error) {
<<<<<<< HEAD
      // FIX: Added missing catch block
=======
>>>>>>> 1bb33931
      throw new Error('알림을 생성할 수 없습니다.');
    }
  }

  /**
   * 알림 읽음 처리
   */
  static async markAsRead(notificationId: string): Promise<void> {
    try {
      await updateDoc(doc(db, this.COLLECTION, notificationId), {
        status: 'read',
        readAt: Timestamp.now(),
      });
    } catch (error) {
<<<<<<< HEAD
      // FIX: Added missing catch block
=======
>>>>>>> 1bb33931
      throw new Error('알림을 읽음 처리할 수 없습니다.');
    }
  }

  /**
   * 모든 알림 읽음 처리
   */
  static async markAllAsRead(userId: string): Promise<void> {
    try {
      const notifications = await this.getUserNotifications(userId, {
        status: 'unread',
      });
      const batch = writeBatch(db);

      notifications.forEach(notification => {
        const docRef = doc(db, this.COLLECTION, notification.id);
        batch.update(docRef, {
          status: 'read',
          readAt: Timestamp.now(),
        });
      });

      await batch.commit();
    } catch (error) {
<<<<<<< HEAD
      // FIX: Added missing catch block
=======
>>>>>>> 1bb33931
      throw new Error('알림을 읽음 처리할 수 없습니다.');
    }
  }

  /**
   * 알림 삭제
   */
  static async deleteNotification(notificationId: string): Promise<void> {
    try {
      await deleteDoc(doc(db, this.COLLECTION, notificationId));
    } catch (error) {
<<<<<<< HEAD
      // FIX: Added missing catch block
=======
>>>>>>> 1bb33931
      throw new Error('알림을 삭제할 수 없습니다.');
    }
  }

  /**
   * 알림 통계 가져오기
   */
  static async getNotificationStats(
    userId: string
  ): Promise<NotificationStats> {
    try {
      const notifications = await this.getUserNotifications(userId, {
        limit: 1000,
      });

      const stats: NotificationStats = {
        total: notifications.length,
        unread: notifications.filter(n => n.status === 'unread').length,
        read: notifications.filter(n => n.status === 'read').length,
        byType: {
          task: notifications.filter(n => n.type === 'task').length,
          group: notifications.filter(n => n.type === 'group').length,
          system: notifications.filter(n => n.type === 'system').length,
          reminder: notifications.filter(n => n.type === 'reminder').length,
        },
      };

      return stats;
    } catch (error) {
<<<<<<< HEAD
      // FIX: Added missing catch block
=======
>>>>>>> 1bb33931
      throw new Error('알림 통계를 가져올 수 없습니다.');
    }
  }

  /**
   * 알림 설정 가져오기
   */
  static async getNotificationSettings(
    userId: string
  ): Promise<NotificationSettings | null> {
    try {
      const docRef = doc(db, this.SETTINGS_COLLECTION, userId);
      const docSnap = await getDoc(docRef);

      if (docSnap.exists()) {
        return docSnap.data() as NotificationSettings;
      }

      return null;
    } catch (error) {
<<<<<<< HEAD
      // FIX: Added missing catch block
=======
>>>>>>> 1bb33931
      throw new Error('알림 설정을 가져올 수 없습니다.');
    }
  }

  /**
   * 알림 설정 저장
   */
  static async saveNotificationSettings(
    settings: NotificationSettings
  ): Promise<void> {
    try {
      await updateDoc(
        doc(db, this.SETTINGS_COLLECTION, settings.userId),
        settings as Record<string, unknown>
      );
    } catch (error) {
<<<<<<< HEAD
      // FIX: Added missing catch block
=======
>>>>>>> 1bb33931
      throw new Error('알림 설정을 저장할 수 없습니다.');
    }
  }

  /**
   * 기본 알림 설정 생성
   */
  static async createDefaultNotificationSettings(
    userId: string
  ): Promise<void> {
    try {
      const defaultSettings: NotificationSettings = {
        userId,
        taskReminders: true,
        groupNotifications: true,
        systemNotifications: true,
        emailNotifications: false,
        pushNotifications: true,
        quietHours: {
          enabled: false,
          start: '22:00',
          end: '08:00',
        },
      };

      await updateDoc(
        doc(db, this.SETTINGS_COLLECTION, userId),
        defaultSettings as Record<string, unknown>
      );
    } catch (error) {
<<<<<<< HEAD
      // FIX: Added missing catch block
=======
>>>>>>> 1bb33931
      throw new Error('기본 알림 설정을 생성할 수 없습니다.');
    }
  }
}<|MERGE_RESOLUTION|>--- conflicted
+++ resolved
@@ -137,16 +137,6 @@
         callback(notifications);
       },
       error => {
-<<<<<<< HEAD
-        // FIX: Fixed malformed onSnapshot call
-        if (error.code === 'failed-precondition') {
-=======
-        // 인덱스 빌드 중 오류인 경우 기본 쿼리로 재시도
-        if (
-          error.code === 'failed-precondition' &&
-          error.message.includes('index')
-        ) {
->>>>>>> 1bb33931
           // 기본 쿼리로 재시도
           const basicQuery = query(
             collection(db, this.COLLECTION),
@@ -170,11 +160,6 @@
 
               callback(notifications);
             },
-<<<<<<< HEAD
-            error => {
-=======
-            () => {
->>>>>>> 1bb33931
               callback([]); // 빈 배열 반환
             }
           );
@@ -200,10 +185,6 @@
       });
       return docRef.id;
     } catch (error) {
-<<<<<<< HEAD
-      // FIX: Added missing catch block
-=======
->>>>>>> 1bb33931
       throw new Error('알림을 생성할 수 없습니다.');
     }
   }
@@ -218,10 +199,6 @@
         readAt: Timestamp.now(),
       });
     } catch (error) {
-<<<<<<< HEAD
-      // FIX: Added missing catch block
-=======
->>>>>>> 1bb33931
       throw new Error('알림을 읽음 처리할 수 없습니다.');
     }
   }
@@ -246,10 +223,6 @@
 
       await batch.commit();
     } catch (error) {
-<<<<<<< HEAD
-      // FIX: Added missing catch block
-=======
->>>>>>> 1bb33931
       throw new Error('알림을 읽음 처리할 수 없습니다.');
     }
   }
@@ -261,10 +234,6 @@
     try {
       await deleteDoc(doc(db, this.COLLECTION, notificationId));
     } catch (error) {
-<<<<<<< HEAD
-      // FIX: Added missing catch block
-=======
->>>>>>> 1bb33931
       throw new Error('알림을 삭제할 수 없습니다.');
     }
   }
@@ -294,10 +263,6 @@
 
       return stats;
     } catch (error) {
-<<<<<<< HEAD
-      // FIX: Added missing catch block
-=======
->>>>>>> 1bb33931
       throw new Error('알림 통계를 가져올 수 없습니다.');
     }
   }
@@ -318,10 +283,6 @@
 
       return null;
     } catch (error) {
-<<<<<<< HEAD
-      // FIX: Added missing catch block
-=======
->>>>>>> 1bb33931
       throw new Error('알림 설정을 가져올 수 없습니다.');
     }
   }
@@ -338,10 +299,6 @@
         settings as Record<string, unknown>
       );
     } catch (error) {
-<<<<<<< HEAD
-      // FIX: Added missing catch block
-=======
->>>>>>> 1bb33931
       throw new Error('알림 설정을 저장할 수 없습니다.');
     }
   }
@@ -372,10 +329,6 @@
         defaultSettings as Record<string, unknown>
       );
     } catch (error) {
-<<<<<<< HEAD
-      // FIX: Added missing catch block
-=======
->>>>>>> 1bb33931
       throw new Error('기본 알림 설정을 생성할 수 없습니다.');
     }
   }
