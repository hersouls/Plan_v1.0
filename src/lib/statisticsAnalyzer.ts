--- conflicted
+++ resolved
@@ -147,14 +147,6 @@
           return this.getDefaultInsights();
         }
       }
-<<<<<<< HEAD
-    } catch (_error) { // eslint-disable-line @typescript-eslint/no-unused-vars
-          // FIX: Handle error silently - intentionally unused
-      // FIX: Handle error silently
-=======
-    } catch (_error) {
-      // Handle error silently
->>>>>>> 0f62fde1
     }
 
     return this.getDefaultInsights();
@@ -224,14 +216,6 @@
           return this.getDefaultPrediction(targetPeriod);
         }
       }
-<<<<<<< HEAD
-    } catch (_error) { // eslint-disable-line @typescript-eslint/no-unused-vars
-          // FIX: Handle error silently - intentionally unused
-      // FIX: Handle error silently
-=======
-    } catch (_error) {
-      // Handle error silently
->>>>>>> 0f62fde1
     }
 
     return this.getDefaultPrediction(targetPeriod);
@@ -321,14 +305,6 @@
           return this.getDefaultTeamAnalysis();
         }
       }
-<<<<<<< HEAD
-    } catch (_error) { // eslint-disable-line @typescript-eslint/no-unused-vars
-          // FIX: Handle error silently - intentionally unused
-      // FIX: Handle error silently
-=======
-    } catch (_error) {
-      // Handle error silently
->>>>>>> 0f62fde1
     }
 
     return this.getDefaultTeamAnalysis();
@@ -391,14 +367,6 @@
           return this.getDefaultActivityPattern();
         }
       }
-<<<<<<< HEAD
-    } catch (_error) { // eslint-disable-line @typescript-eslint/no-unused-vars
-          // FIX: Handle error silently - intentionally unused
-      // FIX: Handle error silently
-=======
-    } catch (_error) {
-      // Handle error silently
->>>>>>> 0f62fde1
     }
 
     return this.getDefaultActivityPattern();
