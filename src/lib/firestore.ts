--- conflicted
+++ resolved
@@ -70,14 +70,6 @@
               onNext(null as T);
             }
           }
-<<<<<<< HEAD
-        } catch (_error) { // eslint-disable-line @typescript-eslint/no-unused-vars
-          // FIX: Handle error silently - intentionally unused
-          // FIX: Handle error silently - intentionally unused
-=======
-        } catch (error) {
-          if (onError) onError(error as Error);
->>>>>>> 0f62fde1
         }
       },
       error: error => {
@@ -135,12 +127,6 @@
       // 디버깅용 로그
       const docRef = await addDoc(collection(db, 'tasks'), finalData);
       return docRef.id;
-<<<<<<< HEAD
-    } catch (_error) { // eslint-disable-line @typescript-eslint/no-unused-vars
-          // FIX: Handle error silently - intentionally unused
-=======
-    } catch (_error) {
->>>>>>> 0f62fde1
       // Handle error silently
       return '';
     }
@@ -156,12 +142,6 @@
         updatedAt: serverTimestamp(),
       });
       await updateDoc(taskRef, sanitizedUpdates);
-<<<<<<< HEAD
-    } catch (_error) { // eslint-disable-line @typescript-eslint/no-unused-vars
-          // FIX: Handle error silently - intentionally unused
-=======
-    } catch (_error) {
->>>>>>> 0f62fde1
       // Handle error silently
     }
   },
@@ -170,12 +150,6 @@
   async deleteTask(taskId: string): Promise<void> {
     try {
       await deleteDoc(doc(db, 'tasks', taskId));
-<<<<<<< HEAD
-    } catch (_error) { // eslint-disable-line @typescript-eslint/no-unused-vars
-          // FIX: Handle error silently - intentionally unused
-=======
-    } catch (_error) {
->>>>>>> 0f62fde1
       // Handle error silently
     }
   },
@@ -188,12 +162,6 @@
         return { id: docSnap.id, ...docSnap.data() } as Task;
       }
       return null;
-<<<<<<< HEAD
-    } catch (_error) { // eslint-disable-line @typescript-eslint/no-unused-vars
-          // FIX: Handle error silently - intentionally unused
-=======
-    } catch (_error) {
->>>>>>> 0f62fde1
       // Handle error silently
       return null;
     }
@@ -284,12 +252,6 @@
         id: doc.id,
         ...doc.data(),
       })) as Task[];
-<<<<<<< HEAD
-    } catch (_error) { // eslint-disable-line @typescript-eslint/no-unused-vars
-          // FIX: Handle error silently - intentionally unused
-=======
-    } catch (_error) {
->>>>>>> 0f62fde1
       // Handle error silently
       return [];
     }
@@ -309,12 +271,6 @@
         id: doc.id,
         ...doc.data(),
       })) as Task[];
-<<<<<<< HEAD
-    } catch (_error) { // eslint-disable-line @typescript-eslint/no-unused-vars
-          // FIX: Handle error silently - intentionally unused
-=======
-    } catch (_error) {
->>>>>>> 0f62fde1
       // Handle error silently
       return [];
     }
@@ -334,12 +290,6 @@
         updatedAt: serverTimestamp(),
       });
       return docRef.id;
-<<<<<<< HEAD
-    } catch (_error) { // eslint-disable-line @typescript-eslint/no-unused-vars
-          // FIX: Handle error silently - intentionally unused
-=======
-    } catch (_error) {
->>>>>>> 0f62fde1
       // Handle error silently
       return '';
     }
@@ -353,12 +303,6 @@
         ...updates,
         updatedAt: serverTimestamp(),
       });
-<<<<<<< HEAD
-    } catch (_error) { // eslint-disable-line @typescript-eslint/no-unused-vars
-          // FIX: Handle error silently - intentionally unused
-=======
-    } catch (_error) {
->>>>>>> 0f62fde1
       // Handle error silently
     }
   },
@@ -378,12 +322,6 @@
         return { id: docSnap.id, ...docSnap.data() } as FamilyGroup;
       }
       return null;
-<<<<<<< HEAD
-    } catch (_error) { // eslint-disable-line @typescript-eslint/no-unused-vars
-          // FIX: Handle error silently - intentionally unused
-=======
-    } catch (_error) {
->>>>>>> 0f62fde1
       // Handle error silently
       return null;
     }
@@ -427,12 +365,6 @@
         [`memberRoles.${userId}`]: role,
         updatedAt: serverTimestamp(),
       });
-<<<<<<< HEAD
-    } catch (_error) { // eslint-disable-line @typescript-eslint/no-unused-vars
-          // FIX: Handle error silently - intentionally unused
-=======
-    } catch (_error) {
->>>>>>> 0f62fde1
       // Handle error silently
     }
   },
@@ -459,12 +391,6 @@
       }
 
       await batch.commit();
-<<<<<<< HEAD
-    } catch (_error) { // eslint-disable-line @typescript-eslint/no-unused-vars
-          // FIX: Handle error silently - intentionally unused
-=======
-    } catch (_error) {
->>>>>>> 0f62fde1
       // Handle error silently
     }
   },
@@ -483,12 +409,6 @@
         id: doc.id,
         ...doc.data(),
       })) as FamilyGroup[];
-<<<<<<< HEAD
-    } catch (_error) { // eslint-disable-line @typescript-eslint/no-unused-vars
-          // FIX: Handle error silently - intentionally unused
-=======
-    } catch (_error) {
->>>>>>> 0f62fde1
       // Handle error silently
       return [];
     }
