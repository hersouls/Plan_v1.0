--- conflicted
+++ resolved
@@ -738,25 +738,6 @@
         collection(db, 'tasks', taskId, 'comments'),
         orderBy('createdAt', 'asc')
       );
-<<<<<<< HEAD
-      const unsubscribe = onSnapshot(
-        q,
-        snapshot => {
-          const comments = snapshot.docs.map(doc => ({
-            id: doc.id,
-            ...doc.data(),
-          })) as Comment[];
-          callback(comments);
-        },
-        error => {
-          if (onError) onError(error as Error);
-        }
-      );
-      return unsubscribe;
-    } catch (error) {
-      if (onError) onError(error as Error);
-=======
->>>>>>> 43c17402
       return () => {};
     }
   },
