import {
  addDoc,
  arrayRemove,
  arrayUnion,
  collection,
  deleteDoc,
  doc,
  getDoc,
  getDocs,
  onSnapshot,
  orderBy,
  query,
  serverTimestamp,
  setDoc,
  Unsubscribe,
  updateDoc,
  where,
  writeBatch,
} from 'firebase/firestore';
import type {
  Comment,
  CreateGroupInput,
  CreateTaskInput,
  FamilyGroup,
  GroupMember,
  GroupStats,
  Task,
  UpdateGroupInput,
  UpdateTaskInput,
  User,
} from '../types';
import { db } from './firebase';

// 안전한 실시간 구독을 위한 헬퍼 함수 - 재시도 로직 포함
function createSafeSnapshot<T>(
  queryOrDoc: unknown,
  onNext: (data: T) => void,
  onError?: (error: Error) => void,
  retryCount: number = 0
): Unsubscribe {
  const MAX_RETRIES = 3;
  const RETRY_DELAY = 1000;

  try {
    return onSnapshot(queryOrDoc, {
      next: snapshot => {
        try {
          // Check if it's a QuerySnapshot (has 'empty' property)
          if ('empty' in snapshot && 'docs' in snapshot) {
            if (snapshot.empty) {
              onNext([] as T);
              return;
            }

            // QuerySnapshot
            const data = snapshot.docs.map((_doc: unknown) => ({
              id: _doc.id,
              ..._doc.data(),
            })) as T;
            onNext(data);
          } else {
            // DocumentSnapshot
            if (snapshot.exists()) {
              const data = {
                id: snapshot.id,
                ...snapshot.data(),
              } as T;
              onNext(data);
            } else {
              onNext(null as T);
            }
          }
<<<<<<< HEAD
        } catch (_error) {
          // Handle error silently
=======
>>>>>>> cbf776f8
        }
      },
      error: error => {
        // 재시도 로직 - assertion 에러나 네트워크 에러의 경우
        if (
          retryCount < MAX_RETRIES &&
          (error.message.includes('INTERNAL ASSERTION FAILED') ||
            error.message.includes('Unexpected state'))
        ) {

          setTimeout(() => {
            try {
              createSafeSnapshot(queryOrDoc, onNext, onError, retryCount + 1);
            } catch (retryError) {
              if (onError) onError(retryError as Error);
            }
          }, RETRY_DELAY * (retryCount + 1));
        } else {
          if (onError) onError(error);
        }
      },
    });
  } catch (error) {
    if (onError) onError(error as Error);
    // 빈 unsubscribe 함수 반환
    return () => {};
  }
}

// Task-related Firestore operations
export const taskService = {
  // Create a new task
  async createTask(taskData: CreateTaskInput): Promise<string> {
    try {
      // Filter out undefined values to prevent Firestore errors
      const sanitizedData = filterUndefinedValues({
        ...taskData,
        status: 'pending',
        watchers: taskData.watchers || [],
        mentionedUsers: taskData.mentionedUsers || [],
        attachments: taskData.attachments || [],
        tags: taskData.tags || [],
        reminders: taskData.reminders || [],
        createdAt: serverTimestamp(),
        updatedAt: serverTimestamp(),
      });

      // Additional check for undefined values
      const finalData = Object.fromEntries(
        Object.entries(sanitizedData).filter(
          ([_, value]) => value !== undefined
        )
      );

      // 디버깅용 로그
      const docRef = await addDoc(collection(db, 'tasks'), finalData);
      return docRef.id;
    } catch (_error) {
      // Handle error silently
      return '';
    }
  },

  // Update a task
  async updateTask(taskId: string, updates: UpdateTaskInput): Promise<void> {
    try {
      const taskRef = doc(db, 'tasks', taskId);
      // Filter out undefined values to prevent Firestore errors
      const sanitizedUpdates = filterUndefinedValues({
        ...updates,
        updatedAt: serverTimestamp(),
      });
      await updateDoc(taskRef, sanitizedUpdates);
    } catch (_error) {
      // Handle error silently
    }
  },

  // Delete a task
  async deleteTask(taskId: string): Promise<void> {
    try {
      await deleteDoc(doc(db, 'tasks', taskId));
    } catch (_error) {
      // Handle error silently
    }
  },

  // Get a single task
  async getTask(taskId: string): Promise<Task | null> {
    try {
      const docSnap = await getDoc(doc(db, 'tasks', taskId));
      if (docSnap.exists()) {
        return { id: docSnap.id, ...docSnap.data() } as Task;
      }
      return null;
    } catch (_error) {
      // Handle error silently
      return null;
    }
  },

  // Subscribe to tasks for a specific group
  subscribeToGroupTasks(
    groupId: string,
    callback: (tasks: Task[]) => void,
    onError?: (error: Error) => void
  ) {
    try {
      const q = query(
        collection(db, 'tasks'),
        where('groupId', '==', groupId),
        orderBy('createdAt', 'desc')
      );

      return createSafeSnapshot<Task[]>(q, callback, onError);
    } catch (_error) {
      if (onError) onError(_error as Error);
      return () => {};
    }
  },

  // Subscribe to tasks for a specific user
  subscribeToUserTasks(
    userId: string,
    callback: (tasks: Task[]) => void,
    onError?: (error: Error) => void
  ) {
    try {
      const q = query(
        collection(db, 'tasks'),
        where('assigneeId', '==', userId),
        orderBy('createdAt', 'desc')
      );

      return createSafeSnapshot<Task[]>(q, callback, onError);
    } catch (_error) {
      if (onError) onError(_error as Error);
      return () => {};
    }
  },

  // Subscribe to personal tasks for a specific user
  subscribeToPersonalTasks(
    userId: string,
    callback: (tasks: Task[]) => void,
    onError?: (error: Error) => void
  ) {
    try {
      // 개인 할일은 groupId가 'personal'이거나 없는 할일
      const q = query(
        collection(db, 'tasks'),
        where('assigneeId', '==', userId),
        orderBy('createdAt', 'desc')
      );

      return createSafeSnapshot<Task[]>(
        q,
        allTasks => {
          // 클라이언트 사이드에서 개인 할일만 필터링
          const personalTasks = allTasks.filter(
            task => !task.groupId || task.groupId === 'personal'
          );
          callback(personalTasks);
        },
        onError
      );
    } catch (_error) {
      if (onError) onError(_error as Error);
      return () => {};
    }
  },

  // Get tasks for a group (one-time)
  async getGroupTasks(groupId: string): Promise<Task[]> {
    try {
      const q = query(
        collection(db, 'tasks'),
        where('groupId', '==', groupId),
        orderBy('createdAt', 'desc')
      );

      const querySnapshot = await getDocs(q);
      return querySnapshot.docs.map(doc => ({
        id: doc.id,
        ...doc.data(),
      })) as Task[];
    } catch (_error) {
      // Handle error silently
    }
  },

  // Get tasks for a user (one-time)
  async getUserTasks(userId: string): Promise<Task[]> {
    try {
      const q = query(
        collection(db, 'tasks'),
        where('assigneeId', '==', userId),
        orderBy('createdAt', 'desc')
      );

      const querySnapshot = await getDocs(q);
      return querySnapshot.docs.map(doc => ({
        id: doc.id,
        ...doc.data(),
      })) as Task[];
    } catch (_error) {
      // Handle error silently
    }
  },
};

// Group-related Firestore operations
export const groupService = {
  // Create a new group
  async createGroup(groupData: CreateGroupInput): Promise<string> {
    try {
      const docRef = await addDoc(collection(db, 'groups'), {
        ...groupData,
        memberIds: [groupData.ownerId],
        memberRoles: { [groupData.ownerId]: 'owner' },
        createdAt: serverTimestamp(),
        updatedAt: serverTimestamp(),
      });
      return docRef.id;
    } catch (_error) {
      // Handle error silently
    }
  },

  // Update a group
  async updateGroup(groupId: string, updates: UpdateGroupInput): Promise<void> {
    try {
      const groupRef = doc(db, 'groups', groupId);
      await updateDoc(groupRef, {
        ...updates,
        updatedAt: serverTimestamp(),
      });
    } catch (_error) {
      // Handle error silently
    }
  },

  // Get a single group
  async getGroup(
    groupId: string | null | undefined
  ): Promise<FamilyGroup | null> {
    try {
      // groupId가 null이거나 undefined이면 null 반환
      if (!groupId) {
        return null;
      }

      const docSnap = await getDoc(doc(db, 'groups', groupId));
      if (docSnap.exists()) {
        return { id: docSnap.id, ...docSnap.data() } as FamilyGroup;
      }
      return null;
    } catch (_error) {
      // Handle error silently
    }
  },

  // Subscribe to a group
  subscribeToGroup(
    groupId: string | null | undefined,
    callback: (group: FamilyGroup | null) => void,
    onError?: (error: Error) => void
  ) {
    try {
      // groupId가 null이거나 undefined이면 구독하지 않음
      if (!groupId) {
        callback(null);
        return () => {};
      }

      const groupRef = doc(db, 'groups', groupId);
      return createSafeSnapshot<FamilyGroup | null>(
        groupRef,
        callback,
        onError
      );
    } catch (_error) {
      if (onError) onError(_error as Error);
      return () => {};
    }
  },

  // Add member to group
  async addMemberToGroup(
    groupId: string,
    userId: string,
    role: string = 'member'
  ) {
    try {
      const groupRef = doc(db, 'groups', groupId);
      await updateDoc(groupRef, {
        memberIds: arrayUnion(userId),
        [`memberRoles.${userId}`]: role,
        updatedAt: serverTimestamp(),
      });
    } catch (_error) {
      // Handle error silently
    }
  },

  // Remove member from group
  async removeMemberFromGroup(groupId: string, userId: string) {
    try {
      const groupRef = doc(db, 'groups', groupId);
      const batch = writeBatch(db);

      // Remove from memberIds array
      batch.update(groupRef, {
        memberIds: arrayRemove(userId),
        updatedAt: serverTimestamp(),
      });

      // Remove from memberRoles
      const groupDoc = await getDoc(groupRef);
      if (groupDoc.exists()) {
        const data = groupDoc.data();
        const memberRoles = data.memberRoles || {};
        delete memberRoles[userId];
        batch.update(groupRef, { memberRoles });
      }

      await batch.commit();
    } catch (_error) {
      // Handle error silently
    }
  },

  // Get user's groups
  async getUserGroups(userId: string): Promise<FamilyGroup[]> {
    try {
      const q = query(
        collection(db, 'groups'),
        where('memberIds', 'array-contains', userId),
        orderBy('createdAt', 'desc')
      );

      const querySnapshot = await getDocs(q);
      return querySnapshot.docs.map(doc => ({
        id: doc.id,
        ...doc.data(),
      })) as FamilyGroup[];
    } catch (_error) {
      // Handle error silently
    }
  },

  // Subscribe to user's groups
  subscribeToUserGroups(
    userId: string,
    callback: (groups: FamilyGroup[]) => void,
    onError?: (error: Error) => void
  ) {
    try {
      const q = query(
        collection(db, 'groups'),
        where('memberIds', 'array-contains', userId),
        orderBy('createdAt', 'desc')
      );

      return createSafeSnapshot<FamilyGroup[]>(q, callback, onError);
    } catch (_error) {
      if (onError) onError(_error as Error);
      return () => {};
    }
  },

  // Get group members with details
  async getGroupMembers(groupId: string | null | undefined): Promise<GroupMember[]> {
    try {
      // groupId가 null이거나 undefined이면 빈 배열 반환
      if (!groupId) {
        return [];
      }

      const groupDoc = await getDoc(doc(db, 'groups', groupId));
      if (!groupDoc.exists()) {
        // 그룹이 존재하지 않는 경우 빈 배열 반환
        return [];
      }

      const groupData = groupDoc.data();
      const memberIds = groupData.memberIds || [];
      const memberRoles = groupData.memberRoles || {};

      // Get user details for each member
      const memberPromises = memberIds.map(async (memberId: string) => {
        const userDoc = await getDoc(doc(db, 'users', memberId));
        const userData = userDoc.exists() ? userDoc.data() : {};

        // Handle role properly - extract string value if it's an object
        let role = memberRoles[memberId] || 'member';
        if (typeof role === 'object' && role !== null) {
          // If role is stored as an object (e.g., {isDeputyGroupLeader: true}),
          // convert it to appropriate string
          if (role.isDeputyGroupLeader) {
            role = 'admin'; // or 'deputyGroupLeader' if that's a valid role
          } else {
            role = 'member';
          }
        }

        return {
          userId: memberId,
          displayName: userData.displayName || userData.email || 'Unknown User',
          userName: userData.displayName || userData.email || 'Unknown User', // 호환성을 위해 유지
          email: userData.email || '',
          avatar: userData.photoURL || null,
          role: role,
          joinedAt: userData.createdAt || null,
          isOnline: userData.isOnline || false,
          // 기본값 설정 (실제 데이터는 getGroupStats에서 계산됨)
          tasksCreated: 0,
          tasksAssigned: 0,
          tasksCompleted: 0,
          points: userData.points || 0,
        };
      });

      return await Promise.all(memberPromises);
    } catch (error) {
      // Handle error silently
    }
  },

  // Get group statistics
  async getGroupStats(groupId: string | null | undefined): Promise<GroupStats> {
    try {
      // groupId가 null이거나 undefined이면 빈 통계 반환
      if (!groupId) {
        return {
          totalTasks: 0,
          completedTasks: 0,
          pendingTasks: 0,
          overdueTasks: 0,
          completionRate: 0,
          memberStats: [],
        };
      }

      // 먼저 그룹이 존재하는지 확인
      const groupDoc = await getDoc(doc(db, 'groups', groupId));
      if (!groupDoc.exists()) {
        return {
          totalTasks: 0,
          completedTasks: 0,
          pendingTasks: 0,
          overdueTasks: 0,
          completionRate: 0,
          memberStats: [],
        };
      }

      // Get all tasks for the group
      const tasksQuery = query(
        collection(db, 'tasks'),
        where('groupId', '==', groupId)
      );

      const tasksSnapshot = await getDocs(tasksQuery);
      const tasks = tasksSnapshot.docs.map(doc => ({
        id: doc.id,
        ...doc.data(),
      })) as Task[];

      // Calculate stats
      const totalTasks = tasks.length;
      const completedTasks = tasks.filter(task => task.status === 'completed').length;
      const pendingTasks = tasks.filter(task => task.status === 'pending').length;
      const overdueTasks = tasks.filter(task => {
        if (!task.dueDate) return false;
        const dueDate = task.dueDate instanceof Date ? task.dueDate : task.dueDate.toDate();
        return dueDate < new Date();
      }).length;

      // Get member stats with detailed calculations
      const members = await this.getGroupMembers(groupId);
      const memberStats = members.map(member => {
        // 해당 멤버가 생성한 할일
        const createdTasks = tasks.filter(task => task.userId === member.userId);

        // 해당 멤버에게 할당된 할일
        const assignedTasks = tasks.filter(task => task.assigneeId === member.userId);

        // 해당 멤버가 완료한 할일
        const completedTasks = tasks.filter(task => task.assigneeId === member.userId && task.status === 'completed');

        return {
          userId: member.userId,
          userName: member.userName,
          tasksCreated: createdTasks.length,
          tasksAssigned: assignedTasks.length,
          tasksCompleted: completedTasks.length,
          points: member.points || 0,
        };
      });

      return {
        totalTasks,
        completedTasks,
        pendingTasks,
        overdueTasks,
        completionRate:
          totalTasks > 0 ? Math.round((completedTasks / totalTasks) * 100) : 0,
        memberStats,
      };
    } catch (error) {
      // Handle error silently
    }
  },

  // Delete a group
  async deleteGroup(groupId: string, requestingUserId: string): Promise<void> {
    try {
      // Verify the requesting user is the owner
      const groupDoc = await getDoc(doc(db, 'groups', groupId));
      if (!groupDoc.exists()) {
        throw new Error('Group not found');
      }

      const groupData = groupDoc.data();
      if (groupData.ownerId !== requestingUserId) {
        throw new Error('Only the group owner can delete the group');
      }

      // Delete all tasks for this group
      const tasksQuery = query(
        collection(db, 'tasks'),
        where('groupId', '==', groupId)
      );
      const tasksSnapshot = await getDocs(tasksQuery);

      const batch = writeBatch(db);
      tasksSnapshot.docs.forEach(doc => {
        batch.delete(doc.ref);
      });

      // Delete the group
      batch.delete(doc(db, 'groups', groupId));

      await batch.commit();
    } catch (error) {
    }
  },

  // Invite member by email
  async inviteMemberByEmail(
    groupId: string,
    email: string,
    role: string = 'member'
  ): Promise<void> {
    try {
      // In a real app, this would send an email invitation
      // For now, we'll create an invitation document
      await addDoc(collection(db, 'invitations'), {
        groupId,
        email,
        role,
        status: 'pending',
        createdAt: serverTimestamp(),
        expiresAt: new Date(Date.now() + 7 * 24 * 60 * 60 * 1000), // 7 days
      });
    } catch (error) {
    }
  },

  // Change member role
  async changeMemberRole(
    groupId: string,
    userId: string,
    newRole: string
  ): Promise<void> {
    try {
      const groupRef = doc(db, 'groups', groupId);
      await updateDoc(groupRef, {
        [`memberRoles.${userId}`]: newRole,
        updatedAt: serverTimestamp(),
      });
    } catch (error) {
      // Handle error silently
    }
  },

  // Generate invite code
  async generateInviteCode(groupId: string): Promise<string> {
    try {
      // Generate a random 6-character code
      const code = Math.random().toString(36).substring(2, 8).toUpperCase();

      // Update the group with the new invite code
      const groupRef = doc(db, 'groups', _groupId);
      await updateDoc(groupRef, {
        inviteCode: code,
        inviteCodeExpiresAt: new Date(Date.now() + 7 * 24 * 60 * 60 * 1000), // 7 days
        updatedAt: serverTimestamp(),
      });

      return code;
    } catch (error) {
      // Handle error silently
      return '';
    }
  },

  // Join group by invite code
  async joinGroupByCode(inviteCode: string, userId: string): Promise<string> {
    try {
      // Find group with this invite code
      const q = query(
        collection(db, 'groups'),
        where('inviteCode', '==', inviteCode)
      );

      const querySnapshot = await getDocs(q);
      if (querySnapshot.empty) {
        throw new Error('Invalid invite code');
      }

      const groupDoc = querySnapshot.docs[0];
      const groupId = groupDoc.id;
      const groupData = groupDoc.data();

      // Check if invite code is expired
      if (
        groupData.inviteCodeExpiresAt &&
        groupData.inviteCodeExpiresAt.toDate() < new Date()
      ) {
        throw new Error('Invite code has expired');
      }

      // Add user to group
      await this.addMemberToGroup(groupId, userId, 'member');

      return groupId;
    } catch (error) {
      // Handle error silently
      return '';
    }
  },
};

// Comment-related Firestore operations
export const commentService = {
  // Add a comment to a task
  async addComment(taskId: string, _commentData: unknown) {
    try {
      // 데이터 검증 및 정리
      const cleanData = { ..._commentData };

      // undefined 값 제거
      Object.keys(cleanData).forEach(key => {
        if (cleanData[key] === undefined || cleanData[key] === null) {
          delete cleanData[key];
        }
      });

      // 필수 필드 검증
      if (!cleanData.userId || !cleanData.content) {
        throw new Error('필수 필드가 누락되었습니다.');
      }

      // attachments 배열 내부의 undefined 값 제거
      const cleanAttachments = Array.isArray(cleanData.attachments)
        ? cleanData.attachments.filter(att => att !== undefined && att !== null)
        : [];

      // attachments 배열 내부의 객체들도 검증
      const validatedAttachments = cleanAttachments.map((att: unknown) => {
        if (typeof att === 'object' && att !== null) {
          const cleanAtt: Record<string, unknown> = {};
          Object.keys(att as Record<string, unknown>).forEach(key => {
            if ((att as Record<string, unknown>)[key] !== undefined && (att as Record<string, unknown>)[key] !== null) {
              cleanAtt[key] = (att as Record<string, unknown>)[key];
            }
          });
          return cleanAtt;
        }
        return att;
      });

      // 최종 데이터 구조 검증
      const finalData = {
        taskId: cleanData.taskId || taskId,
        userId: cleanData.userId,
        userName: cleanData.userName || '익명',
        userAvatar: cleanData.userAvatar || null,
        content: cleanData.content,
        attachments: validatedAttachments,
        reactions: cleanData.reactions || {},
      };

      // undefined 값이 있는지 최종 확인 (재귀적 검사)
      const hasUndefined = checkForUndefined(finalData);
      if (hasUndefined) {
        throw new Error('데이터에 undefined 값이 포함되어 있습니다.');
      }

      const docRef = await addDoc(collection(db, 'tasks', taskId, 'comments'), {
        ...(finalData as Record<string, unknown>),
        createdAt: serverTimestamp(),
      });
      return docRef.id;
    } catch (error) {
    }
  },

  // Delete a comment
  async deleteComment(taskId: string, commentId: string) {
    try {
      await deleteDoc(doc(db, 'tasks', taskId, 'comments', commentId));
    } catch (error) {
    }
  },

  // Subscribe to comments for a task
  subscribeToTaskComments(
    taskId: string,
    callback: (comments: Comment[]) => void,
    onError?: (error: Error) => void
  ) {
    try {
      const q = query(
        collection(db, 'tasks', taskId, 'comments'),
        orderBy('createdAt', 'asc')
      );
      return createSafeSnapshot<Comment[]>(q, callback, onError);
    } catch (error) {
      if (onError) onError(error as Error);
      return () => {};
    }
  },

  // Add reaction to comment
  async addReaction(
    taskId: string,
    commentId: string,
    userId: string,
    emoji: string
  ) {
    try {
      const commentRef = doc(db, 'tasks', taskId, 'comments', commentId);
      const commentSnap = await getDoc(commentRef);

      if (commentSnap.exists()) {
        const commentData = commentSnap.data();
        const reactions = commentData.reactions || {};

        if (!reactions[emoji]) {
          reactions[emoji] = [];
        }

        if (!reactions[emoji].includes(userId)) {
          reactions[emoji].push(userId);
          await updateDoc(commentRef, { reactions });
        }
      }
    } catch (error) {
      // Handle error silently
    }
  },

  // Add file attachment to comment
  async addFileAttachment(
    taskId: string,
    commentId: string,
    _fileAttachment: unknown
  ) {
    try {
      const commentRef = doc(db, 'tasks', taskId, 'comments', commentId);
      const commentSnap = await getDoc(commentRef);

      if (commentSnap.exists()) {
        const commentData = commentSnap.data();
        const attachments = commentData.attachments || [];
        attachments.push(_fileAttachment);

        await updateDoc(commentRef, {
          attachments,
          updatedAt: serverTimestamp(),
        });
      }
    } catch (error) {
      // Handle error silently
    }
  },

  // Remove file attachment from comment
  async removeFileAttachment(
    taskId: string,
    commentId: string,
    fileId: string
  ) {
    try {
      const commentRef = doc(db, 'tasks', taskId, 'comments', commentId);
      const commentSnap = await getDoc(commentRef);

      if (commentSnap.exists()) {
        const commentData = commentSnap.data();
        const attachments = commentData.attachments || [];
        const updatedAttachments = attachments.filter(
          (attachment: { id: string }) => attachment.id !== fileId
        );

        await updateDoc(commentRef, {
          attachments: updatedAttachments,
          updatedAt: serverTimestamp(),
        });
      }
    } catch (error) {
      // Handle error silently
    }
  },
};

// Helper function to deep filter undefined values
function filterUndefinedValues(obj: unknown): unknown {
  if (obj === null || typeof obj !== 'object') {
    return obj === undefined ? null : obj;
  }

  if (Array.isArray(obj)) {
    return obj
      .filter((item: unknown) => item !== undefined)
      .map((item: unknown) => filterUndefinedValues(item));
  }

  const result: Record<string, unknown> = {};
  for (const [key, value] of Object.entries(obj as Record<string, unknown>)) {
    if (value !== undefined) {
      if (value === null || typeof value !== 'object') {
        result[key] = value;
      } else {
        result[key] = filterUndefinedValues(value);
      }
    }
  }
  return result;
}

// Helper function to check for undefined values recursively
function checkForUndefined(obj: unknown): boolean {
  if (obj === undefined) {
    return true;
  }

  if (obj === null || typeof obj !== 'object') {
    return false;
  }

  if (Array.isArray(obj)) {
    return obj.some((item: unknown) => checkForUndefined(item));
  }

  return Object.values(obj as Record<string, unknown>).some((value: unknown) => checkForUndefined(value));
}

// User-related Firestore operations
export const userService = {
  // Create or update user profile
  async createOrUpdateUserProfile(
    userId: string,
    userData: Partial<User>
  ): Promise<void> {
    try {
      const userRef = doc(db, 'users', userId);
      await setDoc(
        userRef,
        {
          ...(userData as Record<string, unknown>),
          updatedAt: serverTimestamp(),
        },
        { merge: true }
      );
    } catch (error) {
    }
  },

  // Get user profile
  async getUserProfile(userId: string): Promise<User | null> {
    try {
      const docSnap = await getDoc(doc(db, 'users', userId));
      if (docSnap.exists()) {
        return { id: docSnap.id, ...docSnap.data() } as User;
      }
      return null;
    } catch (error) {
    }
  },

  // Subscribe to user profile
  subscribeToUserProfile(
    userId: string,
    callback: (profile: User | null) => void,
    onError?: (error: Error) => void
  ) {
    try {
      const userRef = doc(db, 'users', userId);
      return createSafeSnapshot<User | null>(userRef, callback, onError);
    } catch (error) {
      if (onError) onError(error as Error);
      return () => {};
    }
  },
};

// Batch operations
export const batchService = {
  // Create multiple tasks at once
  async createMultipleTasks(tasks: unknown[]) {
    try {
      const batch = writeBatch(db);
      const taskRefs: unknown[] = [];

      tasks.forEach(taskData => {
        const taskRef = doc(collection(db, 'tasks'));
        taskRefs.push(taskRef);
        batch.set(taskRef, {
          ...(taskData as Record<string, unknown>),
          createdAt: serverTimestamp(),
          updatedAt: serverTimestamp(),
        });
      });

      await batch.commit();
    } catch (error) {
      throw error;
    }
  },

  // Update multiple tasks
  async updateMultipleTasks(updates: Array<{ id: string; data: unknown }>) {
    try {
      const batch = writeBatch(db);

      updates.forEach(({ id, data }) => {
        const taskRef = doc(db, 'tasks', id);
        batch.update(taskRef, {
          ...(data as Record<string, unknown>),
          updatedAt: serverTimestamp(),
        });
      });

      await batch.commit();
    } catch (error) {
      throw error;
    }
  },
};

// Default export for easier importing
export default {
  taskService,
  groupService,
  commentService,
  userService,
  batchService,
};<|MERGE_RESOLUTION|>--- conflicted
+++ resolved
@@ -70,11 +70,6 @@
               onNext(null as T);
             }
           }
-<<<<<<< HEAD
-        } catch (_error) {
-          // Handle error silently
-=======
->>>>>>> cbf776f8
         }
       },
       error: error => {
