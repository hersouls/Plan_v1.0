import { anthropic, claudeConfig } from './claude';
import { PointHistory, PointStats } from './points';

export interface PointAnalysis {
  score: number; // 0-100
  validity: 'valid' | 'suspicious' | 'invalid';
  reasoning: string;
  recommendations: string[];
  adjustedAmount?: number;
}

export interface UserPointPattern {
  userId: string;
  patterns: {
    averageDaily: number;
    peakHours: number[];
    taskCategories: string[];
    consistencyScore: number;
  };
}

export class PointsAnalyzer {
  private isEnabled: boolean;

  constructor() {
    this.isEnabled = claudeConfig.enabled && !!anthropic;
  }

  async analyzePointHistory(
    history: PointHistory,
    userStats: PointStats,
    allHistories: PointHistory[]
  ): Promise<PointAnalysis> {
    if (!this.isEnabled || !anthropic) {
      return this.getDefaultAnalysis();
    }

    try {
      const recentHistories = allHistories
        .slice(0, 10)
        .map(h => ({
          type: h.type,
          amount: h.amount,
          reason: h.reason,
          description: h.description,
          createdAt: h.createdAt.toDate().toISOString()
        }));

      const prompt = `포인트 내역을 분석하고 적절성을 평가해주세요.

현재 포인트 내역:
- 유형: ${history.type}
- 금액: ${history.amount}
- 사유: ${history.reason}
- 설명: ${history.description || '없음'}
- 할일 제목: ${history.taskTitle || '없음'}

사용자 통계:
- 총 포인트: ${userStats.totalPoints}
- 획득 포인트: ${userStats.earnedPoints}
- 차감 포인트: ${userStats.deductedPoints}
- 보너스 포인트: ${userStats.bonusPoints}
- 완료율: ${userStats.completionRate}%

최근 포인트 내역 (10개):
${JSON.stringify(recentHistories, null, 2)}

다음 형식의 JSON으로 응답해주세요:
{
  "score": 0-100 사이의 적절성 점수,
  "validity": "valid" | "suspicious" | "invalid",
  "reasoning": "평가 이유 설명 (한국어)",
  "recommendations": ["개선 제안 1", "개선 제안 2"],
  "adjustedAmount": 조정이 필요한 경우 제안 금액
}

평가 기준:
1. 포인트 금액이 활동에 적절한가?
2. 최근 패턴과 일치하는가?
3. 사유가 명확하고 타당한가?
4. 과도한 포인트 획득/차감은 아닌가?`;

      const response = await anthropic.messages.create({
        model: claudeConfig.model,
        max_tokens: 1024,
        messages: [{
          role: 'user',
          content: prompt
        }],
      });

      const content = response.content[0];
      if (content.type === 'text') {
        try {
          const analysis = JSON.parse(content.text);
          return this.validateAnalysis(analysis);
        } catch (_error) { // eslint-disable-line @typescript-eslint/no-unused-vars
          // FIX: Handle error silently - intentionally unused
          // FIX: Handle JSON parsing error silently
          return this.getDefaultAnalysis();
        }
      }
    } catch (_error) { // eslint-disable-line @typescript-eslint/no-unused-vars
          // FIX: Handle error silently - intentionally unused
      // FIX: Handle error silently
    }

    return this.getDefaultAnalysis();
  }

  async analyzeBulkPoints(
    histories: PointHistory[],
    _groupId: string
  ): Promise<Map<string, PointAnalysis>> {
    const analysisMap = new Map<string, PointAnalysis>();

    if (!this.isEnabled || !anthropic) {
      histories.forEach(h => {
        analysisMap.set(h.id, this.getDefaultAnalysis());
      });
      return analysisMap;
    }

    try {
      const prompt = `다음 포인트 내역들을 일괄 분석하고 각각의 적절성을 평가해주세요.

포인트 내역들:
${histories.map((h, i) => `
${i + 1}. ID: ${h.id}
   유형: ${h.type}
   금액: ${h.amount}
   사유: ${h.reason}
   설명: ${h.description || '없음'}
`).join('\n')}

각 내역에 대해 다음 형식의 JSON 배열로 응답해주세요:
[
  {
    "id": "내역 ID",
    "score": 0-100 사이의 적절성 점수,
    "validity": "valid" | "suspicious" | "invalid",
    "reasoning": "평가 이유",
    "recommendations": ["제안사항"],
    "adjustedAmount": 조정 필요시 제안 금액
  }
]`;

      const response = await anthropic.messages.create({
        model: claudeConfig.model,
        max_tokens: 2048,
        messages: [{
          role: 'user',
          content: prompt
        }],
      });

      const content = response.content[0];
      if (content.type === 'text') {
        try {
          const analyses = JSON.parse(content.text);
          if (Array.isArray(analyses)) {
            analyses.forEach(analysis => {
              if (analysis.id) {
                analysisMap.set(analysis.id, this.validateAnalysis(analysis));
              }
            });
          }
<<<<<<< HEAD
        } catch (_error) { // eslint-disable-line @typescript-eslint/no-unused-vars
          // FIX: Handle error silently - intentionally unused
          // FIX: Handle JSON parsing error silently
=======
        } catch (parseError) {
          // Handle parsing error silently
>>>>>>> 0f62fde1
        }
      }
    } catch (_error) { // eslint-disable-line @typescript-eslint/no-unused-vars
          // FIX: Handle error silently - intentionally unused
      // FIX: Handle error silently
    }

    // Fill missing analyses with defaults
    histories.forEach(h => {
      if (!analysisMap.has(h.id)) {
        analysisMap.set(h.id, this.getDefaultAnalysis());
      }
    });

    return analysisMap;
  }

  async detectAnomalies(
    userId: string,
    histories: PointHistory[]
  ): Promise<string[]> {
    if (!this.isEnabled || !anthropic || histories.length === 0) {
      return [];
    }

    try {
      const prompt = `사용자의 포인트 획득 패턴을 분석하고 이상 징후를 감지해주세요.

포인트 내역 (최근 ${histories.length}개):
${histories.map(h => `
- ${h.createdAt.toDate().toLocaleDateString()} ${h.type}: ${h.amount}점 (${h.reason})
`).join('')}

다음과 같은 이상 패턴이 있다면 JSON 배열로 알려주세요:
1. 비정상적으로 빈번한 포인트 획득
2. 갑작스러운 대량 포인트 획득
3. 반복적인 동일 활동
4. 의심스러운 시간대 활동
5. 기타 이상 패턴

응답 형식: ["이상 징후 1", "이상 징후 2", ...]
이상 징후가 없으면 빈 배열 []을 반환하세요.`;

      const response = await anthropic.messages.create({
        model: claudeConfig.model,
        max_tokens: 512,
        messages: [{
          role: 'user',
          content: prompt
        }],
      });

      const content = response.content[0];
      if (content.type === 'text') {
        try {
          const anomalies = JSON.parse(content.text);
          return Array.isArray(anomalies) ? anomalies : [];
        } catch (_error) { // eslint-disable-line @typescript-eslint/no-unused-vars
          // FIX: Handle error silently - intentionally unused
          // FIX: Handle JSON parsing error silently
          return [];
        }
      }
    } catch (_error) { // eslint-disable-line @typescript-eslint/no-unused-vars
          // FIX: Handle error silently - intentionally unused
      // FIX: Handle error silently
    }

    return [];
  }

  async suggestPointAdjustment(
    taskTitle: string,
    taskDescription: string,
    taskCategory: string,
    completionTime?: number
  ): Promise<number> {
    if (!this.isEnabled || !anthropic) {
      return 10; // Default points
    }

    try {
      const prompt = `할일 완료에 대한 적절한 포인트를 제안해주세요.

할일 정보:
- 제목: ${taskTitle}
- 설명: ${taskDescription || '없음'}
- 카테고리: ${taskCategory}
- 완료 시간: ${completionTime ? `${completionTime}분` : '알 수 없음'}

난이도, 중요도, 소요 시간을 고려하여 1-100 사이의 포인트를 제안해주세요.
숫자만 응답하세요.`;

      const response = await anthropic.messages.create({
        model: claudeConfig.model,
        max_tokens: 50,
        messages: [{
          role: 'user',
          content: prompt
        }],
      });

      const content = response.content[0];
      if (content.type === 'text') {
        const points = parseInt(content.text.trim());
        return isNaN(points) ? 10 : Math.max(1, Math.min(100, points));
      }
    } catch (_error) { // eslint-disable-line @typescript-eslint/no-unused-vars
          // FIX: Handle error silently - intentionally unused
      // FIX: Handle error silently
    }

    return 10;
  }

  private validateAnalysis(_analysis: unknown): PointAnalysis {
    const analysis = _analysis as Record<string, unknown>;
    return {
      score: typeof analysis?.score === 'number' ? 
        Math.max(0, Math.min(100, analysis.score)) : 50,
      validity: ['valid', 'suspicious', 'invalid'].includes(analysis?.validity) ? 
        analysis.validity : 'valid',
      reasoning: typeof analysis?.reasoning === 'string' ? 
        analysis.reasoning : '분석 결과를 확인할 수 없습니다.',
      recommendations: Array.isArray(analysis?.recommendations) ? 
        analysis.recommendations : [],
      adjustedAmount: typeof analysis?.adjustedAmount === 'number' ? 
        analysis.adjustedAmount : undefined
    };
  }

  private getDefaultAnalysis(): PointAnalysis {
    return {
      score: 75,
      validity: 'valid',
      reasoning: 'AI 분석을 사용할 수 없어 기본 평가를 적용했습니다.',
      recommendations: []
    };
  }

  isAvailable(): boolean {
    return this.isEnabled;
  }
}

export const pointsAnalyzer = new PointsAnalyzer();<|MERGE_RESOLUTION|>--- conflicted
+++ resolved
@@ -165,14 +165,6 @@
               }
             });
           }
-<<<<<<< HEAD
-        } catch (_error) { // eslint-disable-line @typescript-eslint/no-unused-vars
-          // FIX: Handle error silently - intentionally unused
-          // FIX: Handle JSON parsing error silently
-=======
-        } catch (parseError) {
-          // Handle parsing error silently
->>>>>>> 0f62fde1
         }
       }
     } catch (_error) { // eslint-disable-line @typescript-eslint/no-unused-vars
