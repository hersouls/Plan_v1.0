import { getAuth } from 'firebase/auth';
import {
  deleteObject,
  getDownloadURL,
  listAll,
  ref,
  StorageReference,
  uploadBytesResumable,
} from 'firebase/storage';
import { Timestamp } from 'firebase/firestore';
import { FileAttachment, FileUploadProgress } from '../types/task';
import { storage } from './firebase';
import { optimizeAvatarImage } from './imageUtils';

// FIX: Firebase Storage Error 인터페이스 정의
interface FirebaseStorageError {
  code: string;
  message: string;
  name?: string;
  serverResponse?: string;
}

// FIX: 일반 Error 인터페이스 정의
interface GeneralError {
  message: string;
  code?: string;
}

// FIX: Error 타입 유니온 정의
type StorageError = FirebaseStorageError | GeneralError | Error;

// 간단한 파일 업로드 함수
export async function uploadFile(
  file: File,
  path: string,
  onProgress?: (progress: number) => void
): Promise<{ storageUrl: string; downloadUrl: string }> {
  const auth = getAuth();
  const currentUser = auth.currentUser;

  if (!currentUser) {
    throw new Error('사용자가 인증되지 않았습니다.');
  }

  const storageRef = ref(storage, path);
  const uploadTask = uploadBytesResumable(storageRef, file);

  return new Promise((resolve, reject) => {
    uploadTask.on(
      'state_changed',
      snapshot => {
        const progress =
          (snapshot.bytesTransferred / snapshot.totalBytes) * 100;
        onProgress?.(progress);
      },
      error => {
        reject(error);
      },
      async () => {
        try {
          const downloadURL = await getDownloadURL(uploadTask.snapshot.ref);
          resolve({
            storageUrl: path,
            downloadUrl: downloadURL,
          });
        } catch (_error) { // eslint-disable-line @typescript-eslint/no-unused-vars
          // FIX: Handle error silently - intentionally unused
          reject(_error);
        }
      }
    );
  });
}

/**
 * 아바타 이미지 업로드 전용 함수
 */
export async function uploadAvatarImage(
  file: File,
  userId: string,
  onProgress?: (progress: number) => void
): Promise<{ storageUrl: string; downloadUrl: string }> {
  const auth = getAuth();
  const currentUser = auth.currentUser;

  if (!currentUser || currentUser.uid !== userId) {
    throw new Error('사용자가 인증되지 않았습니다.');
  }

  if (!file.type.startsWith('image/')) {
    throw new Error('이미지 파일만 업로드 가능합니다.');
  }

  // 파일 확장자 추출
  const fileExtension = file.name.split('.').pop()?.toLowerCase();
  if (!['jpg', 'jpeg', 'png', 'gif', 'webp'].includes(fileExtension || '')) {
    throw new Error(
      '지원하지 않는 이미지 형식입니다. (JPG, PNG, GIF, WebP만 지원)'
    );
  }

  // 이미지 최적화 (파일 용량 제한 없음)
  let optimizedFile = file;
  try {
    optimizedFile = await optimizeAvatarImage(file);
  } catch {
    throw new Error('이미지 처리에 실패했습니다.');
  }

  // 아바타 파일 경로 생성
  const timestamp = Date.now();
  const fileName = `avatar_${timestamp}.${fileExtension}`;
  const avatarPath = `users/${userId}/profile/${fileName}`;

  const storageRef = ref(storage, avatarPath);
  const uploadTask = uploadBytesResumable(storageRef, optimizedFile);

  return new Promise((resolve, reject) => {
    uploadTask.on(
      'state_changed',
      snapshot => {
        const progress =
          (snapshot.bytesTransferred / snapshot.totalBytes) * 100;
        onProgress?.(progress);
      },
      error => {
        reject(new Error(getAvatarUploadErrorMessage(error)));
      },
      async () => {
        try {
          const downloadURL = await getDownloadURL(uploadTask.snapshot.ref);
          resolve({
            storageUrl: avatarPath,
            downloadUrl: downloadURL,
          });
        } catch (_error) { // eslint-disable-line @typescript-eslint/no-unused-vars
          // FIX: Handle error silently - intentionally unused
          reject(_error);
        }
      }
    );
  });
}

/**
 * 아바타 이미지 삭제
 */
export async function deleteAvatarImage(
  userId: string,
  storageUrl: string
): Promise<void> {
  const auth = getAuth();
  const currentUser = auth.currentUser;

  if (!currentUser || currentUser.uid !== userId) {
    throw new Error('사용자가 인증되지 않았습니다.');
  }

  try {
    const storageRef = ref(storage, storageUrl);
    await deleteObject(storageRef);
  } catch (_error) { // eslint-disable-line @typescript-eslint/no-unused-vars
          // FIX: Handle error silently - intentionally unused
    throw new Error('아바타 삭제에 실패했습니다.');
  }
}

/**
 * 아바타 업로드 에러 메시지 변환
 */
function getAvatarUploadErrorMessage(errorObj: StorageError): string {
  if (errorObj.code === 'storage/unauthorized') {
    return '아바타 업로드 권한이 없습니다.';
  } else if (errorObj.code === 'storage/canceled') {
    return '아바타 업로드가 취소되었습니다.';
  } else if (errorObj.code === 'storage/unknown') {
    return '알 수 없는 오류가 발생했습니다.';
  } else if (errorObj.code === 'storage/quota-exceeded') {
    return '저장 공간이 부족합니다.';
  } else if (errorObj.code === 'storage/unauthenticated') {
    return '인증이 필요합니다.';
  } else if (errorObj.code === 'storage/retry-limit-exceeded') {
    return '업로드 재시도 횟수를 초과했습니다.';
  } else if (errorObj.code === 'storage/invalid-checksum') {
    return '파일이 손상되었습니다.';
  } else if (errorObj.code === 'storage/cannot-slice-blob') {
    return '파일을 처리할 수 없습니다.';
  } else if (errorObj.code === 'storage/server-file-wrong-size') {
    return '서버 파일 크기가 일치하지 않습니다.';
  }

  return errorObj.message || '아바타 업로드 중 오류가 발생했습니다.';
}

export interface UploadOptions {
  onProgress?: (progress: FileUploadProgress) => void;
  onComplete?: (fileAttachment: FileAttachment) => void;
  onError?: (_error: string) => void;
}

export class StorageService {
  private static readonly MAX_FILE_SIZE = Number.MAX_SAFE_INTEGER; // 파일 용량 제한 없음
  private static readonly ALLOWED_IMAGE_TYPES = [
    'image/jpeg',
    'image/png',
    'image/gif',
    'image/webp',
  ];
  private static readonly ALLOWED_DOCUMENT_TYPES = [
    'application/pdf',
    'application/msword',
    'application/vnd.openxmlformats-officedocument.wordprocessingml.document',
    'application/vnd.ms-excel',
    'application/vnd.openxmlformats-officedocument.spreadsheetml.sheet',
    'text/plain',
  ];

  /**
   * 파일 업로드
   */
  static async uploadFile(
    file: File,
    taskId: string,
    commentId?: string,
    options?: UploadOptions
  ): Promise<FileAttachment> {
    try {
      // 인증 상태 확인
      const auth = getAuth();
      const currentUser = auth.currentUser;

      if (!currentUser) {
        throw new Error(
          '사용자가 인증되지 않았습니다. 로그인 후 다시 시도해주세요.'
        );
      }

      // 토큰 갱신 시도
      try {
        await currentUser.getIdToken(true);
      } catch {
        throw new Error('인증 토큰이 만료되었습니다. 다시 로그인해주세요.');
      }

      // 파일 유효성 검사
      this.validateFile(file);

      // 파일 경로 생성
      const fileId = this.generateFileId();
      const filePath = commentId
        ? `tasks/${taskId}/comments/${commentId}/files/${fileId}_${file.name}`
        : `tasks/${taskId}/files/${fileId}_${file.name}`;

      const storageRef = ref(storage, filePath);

      // 업로드 시작
      const uploadTask = uploadBytesResumable(storageRef, file);

      // 진행률 모니터링
      uploadTask.on(
        'state_changed',
        snapshot => {
          const progress =
            (snapshot.bytesTransferred / snapshot.totalBytes) * 100;
          options?.onProgress?.({
            fileId,
            fileName: file.name,
            progress,
            status: 'uploading',
          });
        },
        error => {
          const errorMessage = this.getErrorMessage(error);
          options?.onError?.(errorMessage);
          options?.onProgress?.({
            fileId,
            fileName: file.name,
            progress: 0,
            status: 'error',
            error: errorMessage,
          });

          // 에러 발생 시 업로드 작업 중단
          throw new Error(errorMessage);
        },
        async () => {
          try {
            // 다운로드 URL 가져오기
            const downloadURL = await getDownloadURL(uploadTask.snapshot.ref);

            // 이미지인 경우 썸네일 생성
            let thumbnailURL: string | undefined;
            let width: number | undefined;
            let height: number | undefined;

            if (this.isImage(file.type)) {
              // 썸네일 생성 로직은 별도로 구현 필요
              // thumbnailURL = await this.generateThumbnail(file, thumbnailRef);
            }

            const fileAttachment: FileAttachment = {
              id: fileId,
              fileName: file.name,
              fileSize: file.size,
              mimeType: file.type,
              storageUrl: filePath,
              downloadUrl: downloadURL,
              uploadedBy: currentUser?.uid || 'unknown-user',
              uploadedAt: Timestamp.now(),
              thumbnailUrl: thumbnailURL,
              isImage: this.isImage(file.type),
              width,
              height,
            };

            options?.onProgress?.({
              fileId,
              fileName: file.name,
              progress: 100,
              status: 'completed',
            });

            options?.onComplete?.(fileAttachment);

            return fileAttachment;
          } catch (_error) { // eslint-disable-line @typescript-eslint/no-unused-vars
          // FIX: Handle error silently - intentionally unused
            const errorMessage = this.getErrorMessage(_error);
            options?.onError?.(errorMessage);
            throw new Error(errorMessage);
          }
        }
      );

<<<<<<< HEAD
      // 업로드 완료 대기
      await uploadTask;
      const downloadURL = await getDownloadURL(uploadTask.snapshot.ref);

      // 이미지인 경우 썸네일 생성 (현재는 기본값으로 설정)
      let thumbnailURL: string | undefined;
      let width: number | undefined;
      let height: number | undefined;

      if (this.isImage(file.type)) {
        // 썸네일 생성 로직은 별도로 구현 필요
        // thumbnailURL = await this.generateThumbnail(file, thumbnailRef);
      }

      const fileAttachment: FileAttachment = {
        id: fileId,
        fileName: file.name,
        fileSize: file.size,
        mimeType: file.type,
        storageUrl: filePath,
        downloadUrl: downloadURL,
        uploadedBy: currentUser?.uid || 'unknown-user',
        uploadedAt: Timestamp.now(),
        thumbnailUrl: thumbnailURL,
        isImage: this.isImage(file.type),
        width,
        height,
      };

      return fileAttachment;
    } catch (_error) { // eslint-disable-line @typescript-eslint/no-unused-vars
          // FIX: Handle error silently - intentionally unused
=======
      // Wait for upload to complete and return the result
      return new Promise<FileAttachment>((resolve, reject) => {
        uploadTask.on('state_changed', null, reject, async () => {
          try {
            const downloadURL = await getDownloadURL(uploadTask.snapshot.ref);
            const fileAttachment: FileAttachment = {
              id: fileId,
              fileName: file.name,
              fileSize: file.size,
              mimeType: file.type,
              storageUrl: filePath,
              downloadUrl: downloadURL,
              uploadedBy: currentUser?.uid || 'unknown-user',
              uploadedAt: Timestamp.now(),
              thumbnailUrl: undefined,
              isImage: this.isImage(file.type),
              width: undefined,
              height: undefined,
            };
            resolve(fileAttachment);
          } catch (error) {
            reject(error);
          }
        });
      });
    } catch (_error) {
>>>>>>> 0f62fde1
      const errorMessage = this.getErrorMessage(_error);
      options?.onError?.(errorMessage);
      throw new Error(errorMessage);
    }
  }

  /**
   * 파일 다운로드
   */
  static async downloadFile(fileAttachment: FileAttachment): Promise<Blob> {
    try {
      const response = await fetch(fileAttachment.downloadUrl);
      if (!response.ok) {
        throw new Error('파일 다운로드에 실패했습니다.');
      }
      return await response.blob();
    } catch (_error) { // eslint-disable-line @typescript-eslint/no-unused-vars
          // FIX: Handle error silently - intentionally unused
      throw new Error('파일 다운로드 중 오류가 발생했습니다.');
    }
  }

  /**
   * 파일 삭제
   */
  static async deleteFile(fileAttachment: FileAttachment): Promise<void> {
    try {
      const fileRef = ref(storage, fileAttachment.storageUrl);
      await deleteObject(fileRef);
    } catch (error) {
      // Handle error silently
    }
  }

  /**
   * 태스크의 모든 파일 삭제
   */
<<<<<<< HEAD
  static async deleteTaskFiles(_taskId: string): Promise<void> {
    // FIX: Implementation placeholder
=======
  static async deleteTaskFiles(taskId: string): Promise<void> {
    try {
      const taskFilesRef = ref(storage, `tasks/${taskId}/files`);
      await this.deleteFolder(taskFilesRef);
    } catch (error) {
      // Handle error silently
    }
>>>>>>> 0f62fde1
  }

  /**
   * 댓글의 모든 파일 삭제
   */
  static async deleteCommentFiles(
    _taskId: string,
    _commentId: string
  ): Promise<void> {
<<<<<<< HEAD
    // FIX: Implementation placeholder
=======
    try {
      const commentFilesRef = ref(storage, `tasks/${taskId}/comments/${commentId}/files`);
      await this.deleteFolder(commentFilesRef);
    } catch (error) {
      // Handle error silently
    }
>>>>>>> 0f62fde1
  }

  /**
   * 폴더 및 하위 파일들 삭제
   */
  private static async deleteFolder(
    folderRef: StorageReference
  ): Promise<void> {
    try {
      const result = await listAll(folderRef);

      // 하위 파일들 삭제
      const deletePromises = result.items.map(item => deleteObject(item));
      await Promise.all(deletePromises);

      // 하위 폴더들 재귀적으로 삭제
      const folderPromises = result.prefixes.map(prefix =>
        this.deleteFolder(prefix)
      );
      await Promise.all(folderPromises);
    } catch (_error) { // eslint-disable-line @typescript-eslint/no-unused-vars
          // FIX: Handle error silently - intentionally unused
      // FIX: Handle error silently
    }
  }

  /**
   * 파일 유효성 검사
   */
  private static validateFile(file: File): void {
    // 파일 용량 제한 없음

    const allowedTypes = [
      ...this.ALLOWED_IMAGE_TYPES,
      ...this.ALLOWED_DOCUMENT_TYPES,
    ];
    if (!allowedTypes.includes(file.type)) {
      throw new Error('지원하지 않는 파일 형식입니다.');
    }
  }

  /**
   * 이미지 파일 여부 확인
   */
  private static isImage(mimeType: string): boolean {
    return this.ALLOWED_IMAGE_TYPES.includes(mimeType);
  }

  /**
   * 파일 ID 생성
   */
  private static generateFileId(): string {
    return `${Date.now()}_${Math.random().toString(36).substr(2, 9)}`;
  }

  /**
   * 에러 메시지 변환
   */
  private static getErrorMessage(errorObj: StorageError): string {
    // CORS 오류 처리
    if (errorObj.message && errorObj.message.includes('CORS')) {
      return '브라우저 보안 정책으로 인해 파일 업로드가 차단되었습니다. 개발자에게 문의해주세요.';
    }

    // 네트워크 오류 처리
    if (
      errorObj.code === 'storage/network-request-failed' ||
      errorObj.message?.includes('ERR_FAILED')
    ) {
      return '네트워크 연결을 확인하고 다시 시도해주세요.';
    }

    if (errorObj.code === 'storage/unauthorized') {
      return '파일 접근 권한이 없습니다.';
    } else if (errorObj.code === 'storage/canceled') {
      return '파일 업로드가 취소되었습니다.';
    } else if (errorObj.code === 'storage/unknown') {
      return '알 수 없는 오류가 발생했습니다.';
    } else if (errorObj.code === 'storage/quota-exceeded') {
      return '저장 공간이 부족합니다.';
    } else if (errorObj.code === 'storage/unauthenticated') {
      return '인증이 필요합니다.';
    } else if (errorObj.code === 'storage/retry-limit-exceeded') {
      return '업로드 재시도 횟수를 초과했습니다.';
    } else if (errorObj.code === 'storage/invalid-checksum') {
      return '파일이 손상되었습니다.';
    } else if (errorObj.code === 'storage/cannot-slice-blob') {
      return '파일을 처리할 수 없습니다.';
    } else if (errorObj.code === 'storage/server-file-wrong-size') {
      return '서버 파일 크기가 일치하지 않습니다.';
    }

    return errorObj.message || '파일 처리 중 오류가 발생했습니다.';
  }

  /**
   * 파일 크기 포맷팅
   */
  static formatFileSize(bytes: number): string {
    if (bytes === 0) return '0 Bytes';
    const k = 1024;
    const sizes = ['Bytes', 'KB', 'MB', 'GB'];
    const i = Math.floor(Math.log(bytes) / Math.log(k));
    return parseFloat((bytes / Math.pow(k, i)).toFixed(2)) + ' ' + sizes[i];
  }

  /**
   * 파일 아이콘 가져오기
   */
  static getFileIcon(mimeType: string): string {
    if (this.isImage(mimeType)) {
      return '🖼️';
    } else if (mimeType.includes('pdf')) {
      return '📄';
    } else if (mimeType.includes('word')) {
      return '📝';
    } else if (mimeType.includes('excel') || mimeType.includes('spreadsheet')) {
      return '📊';
    } else if (mimeType.includes('text')) {
      return '📄';
    } else {
      return '📎';
    }
  }
}

/**
 * 채팅 첨부파일 업로드 함수
 */
export async function uploadChatAttachment(
  file: File,
  groupId: string,
  userId: string,
  onProgress?: (progress: number) => void
): Promise<{ storageUrl: string; downloadUrl: string }> {
  const auth = getAuth();
  const currentUser = auth.currentUser;

  if (!currentUser || currentUser.uid !== userId) {
    throw new Error('사용자가 인증되지 않았습니다.');
  }

  // 파일 용량 제한 없음

  // 파일 확장자 추출
  const fileExtension = file.name.split('.').pop()?.toLowerCase();

  // 허용된 파일 형식 검사
  const allowedImageTypes = ['jpg', 'jpeg', 'png', 'gif', 'webp'];
  const allowedFileTypes = [
    'pdf',
    'doc',
    'docx',
    'txt',
    'xls',
    'xlsx',
    'ppt',
    'pptx',
  ];

  if (file.type.startsWith('image/')) {
    if (!allowedImageTypes.includes(fileExtension || '')) {
      throw new Error(
        '지원하지 않는 이미지 형식입니다. (JPG, PNG, GIF, WebP만 지원)'
      );
    }
  } else {
    if (!allowedFileTypes.includes(fileExtension || '')) {
      throw new Error('지원하지 않는 파일 형식입니다.');
    }
  }

  // 채팅 첨부파일 경로 생성
  const timestamp = Date.now();
  const fileName = `chat_${timestamp}_${file.name}`;
  const chatPath = `groups/${groupId}/chat/${userId}/${fileName}`;

  const storageRef = ref(storage, chatPath);
  const uploadTask = uploadBytesResumable(storageRef, file);

  return new Promise((resolve, reject) => {
    uploadTask.on(
      'state_changed',
      snapshot => {
        const progress =
          (snapshot.bytesTransferred / snapshot.totalBytes) * 100;
        onProgress?.(progress);
      },
      error => {
        reject(error);
      },
      async () => {
        try {
          const downloadURL = await getDownloadURL(uploadTask.snapshot.ref);
          resolve({
            storageUrl: chatPath,
            downloadUrl: downloadURL,
          });
        } catch (_error) { // eslint-disable-line @typescript-eslint/no-unused-vars
          // FIX: Handle error silently - intentionally unused
          reject(_error);
        }
      }
    );
  });
}

export default StorageService;<|MERGE_RESOLUTION|>--- conflicted
+++ resolved
@@ -332,67 +332,6 @@
         }
       );
 
-<<<<<<< HEAD
-      // 업로드 완료 대기
-      await uploadTask;
-      const downloadURL = await getDownloadURL(uploadTask.snapshot.ref);
-
-      // 이미지인 경우 썸네일 생성 (현재는 기본값으로 설정)
-      let thumbnailURL: string | undefined;
-      let width: number | undefined;
-      let height: number | undefined;
-
-      if (this.isImage(file.type)) {
-        // 썸네일 생성 로직은 별도로 구현 필요
-        // thumbnailURL = await this.generateThumbnail(file, thumbnailRef);
-      }
-
-      const fileAttachment: FileAttachment = {
-        id: fileId,
-        fileName: file.name,
-        fileSize: file.size,
-        mimeType: file.type,
-        storageUrl: filePath,
-        downloadUrl: downloadURL,
-        uploadedBy: currentUser?.uid || 'unknown-user',
-        uploadedAt: Timestamp.now(),
-        thumbnailUrl: thumbnailURL,
-        isImage: this.isImage(file.type),
-        width,
-        height,
-      };
-
-      return fileAttachment;
-    } catch (_error) { // eslint-disable-line @typescript-eslint/no-unused-vars
-          // FIX: Handle error silently - intentionally unused
-=======
-      // Wait for upload to complete and return the result
-      return new Promise<FileAttachment>((resolve, reject) => {
-        uploadTask.on('state_changed', null, reject, async () => {
-          try {
-            const downloadURL = await getDownloadURL(uploadTask.snapshot.ref);
-            const fileAttachment: FileAttachment = {
-              id: fileId,
-              fileName: file.name,
-              fileSize: file.size,
-              mimeType: file.type,
-              storageUrl: filePath,
-              downloadUrl: downloadURL,
-              uploadedBy: currentUser?.uid || 'unknown-user',
-              uploadedAt: Timestamp.now(),
-              thumbnailUrl: undefined,
-              isImage: this.isImage(file.type),
-              width: undefined,
-              height: undefined,
-            };
-            resolve(fileAttachment);
-          } catch (error) {
-            reject(error);
-          }
-        });
-      });
-    } catch (_error) {
->>>>>>> 0f62fde1
       const errorMessage = this.getErrorMessage(_error);
       options?.onError?.(errorMessage);
       throw new Error(errorMessage);
@@ -429,19 +368,7 @@
 
   /**
    * 태스크의 모든 파일 삭제
-   */
-<<<<<<< HEAD
-  static async deleteTaskFiles(_taskId: string): Promise<void> {
-    // FIX: Implementation placeholder
-=======
-  static async deleteTaskFiles(taskId: string): Promise<void> {
-    try {
-      const taskFilesRef = ref(storage, `tasks/${taskId}/files`);
-      await this.deleteFolder(taskFilesRef);
-    } catch (error) {
-      // Handle error silently
-    }
->>>>>>> 0f62fde1
+   */n
   }
 
   /**
@@ -451,16 +378,6 @@
     _taskId: string,
     _commentId: string
   ): Promise<void> {
-<<<<<<< HEAD
-    // FIX: Implementation placeholder
-=======
-    try {
-      const commentFilesRef = ref(storage, `tasks/${taskId}/comments/${commentId}/files`);
-      await this.deleteFolder(commentFilesRef);
-    } catch (error) {
-      // Handle error silently
-    }
->>>>>>> 0f62fde1
   }
 
   /**
