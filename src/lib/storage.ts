import { getAuth } from 'firebase/auth';
import {
  deleteObject,
  getDownloadURL,
  listAll,
  ref,
  StorageReference,
  uploadBytesResumable,
} from 'firebase/storage';
import { Timestamp } from 'firebase/firestore';
import { FileAttachment, FileUploadProgress } from '../types/task';
import { storage } from './firebase';
import { optimizeAvatarImage } from './imageUtils';

// FIX: Firebase Storage Error 인터페이스 정의
interface FirebaseStorageError {
  code: string;
  message: string;
  name?: string;
  serverResponse?: string;
}

// FIX: 일반 Error 인터페이스 정의
interface GeneralError {
  message: string;
  code?: string;
}

// FIX: Error 타입 유니온 정의
type StorageError = FirebaseStorageError | GeneralError | Error;

// 간단한 파일 업로드 함수
export async function uploadFile(
  file: File,
  path: string,
  onProgress?: (progress: number) => void
): Promise<{ storageUrl: string; downloadUrl: string }> {
  const auth = getAuth();
  const currentUser = auth.currentUser;

  if (!currentUser) {
    throw new Error('사용자가 인증되지 않았습니다.');
  }

  const storageRef = ref(storage, path);
  const uploadTask = uploadBytesResumable(storageRef, file);

  return new Promise((resolve, reject) => {
    uploadTask.on(
      'state_changed',
      snapshot => {
        const progress =
          (snapshot.bytesTransferred / snapshot.totalBytes) * 100;
        onProgress?.(progress);
      },
      error => {
        reject(error);
      },
      async () => {
        try {
          const downloadURL = await getDownloadURL(uploadTask.snapshot.ref);
          resolve({
            storageUrl: path,
            downloadUrl: downloadURL,
          });
        } catch (_error) {
          reject(_error);
        }
      }
    );
  });
}

/**
 * 아바타 이미지 업로드 전용 함수
 */
export async function uploadAvatarImage(
  file: File,
  userId: string,
  onProgress?: (progress: number) => void
): Promise<{ storageUrl: string; downloadUrl: string }> {
  const auth = getAuth();
  const currentUser = auth.currentUser;

  if (!currentUser || currentUser.uid !== userId) {
    throw new Error('사용자가 인증되지 않았습니다.');
  }

  if (!file.type.startsWith('image/')) {
    throw new Error('이미지 파일만 업로드 가능합니다.');
  }

  // 파일 확장자 추출
  const fileExtension = file.name.split('.').pop()?.toLowerCase();
  if (!['jpg', 'jpeg', 'png', 'gif', 'webp'].includes(fileExtension || '')) {
    throw new Error(
      '지원하지 않는 이미지 형식입니다. (JPG, PNG, GIF, WebP만 지원)'
    );
  }

  // 이미지 최적화 (파일 용량 제한 없음)
  let optimizedFile = file;
  try {
    optimizedFile = await optimizeAvatarImage(file);
  } catch {
    throw new Error('이미지 처리에 실패했습니다.');
  }

  // 아바타 파일 경로 생성
  const timestamp = Date.now();
  const fileName = `avatar_${timestamp}.${fileExtension}`;
  const avatarPath = `users/${userId}/profile/${fileName}`;

  const storageRef = ref(storage, avatarPath);
  const uploadTask = uploadBytesResumable(storageRef, optimizedFile);

  return new Promise((resolve, reject) => {
    uploadTask.on(
      'state_changed',
      snapshot => {
        const progress =
          (snapshot.bytesTransferred / snapshot.totalBytes) * 100;
        onProgress?.(progress);
      },
      error => {
        reject(new Error(getAvatarUploadErrorMessage(error)));
      },
      async () => {
        try {
          const downloadURL = await getDownloadURL(uploadTask.snapshot.ref);
          resolve({
            storageUrl: avatarPath,
            downloadUrl: downloadURL,
          });
        } catch (_error) {
          reject(_error);
        }
      }
    );
  });
}

/**
 * 아바타 이미지 삭제
 */
export async function deleteAvatarImage(
  userId: string,
  storageUrl: string
): Promise<void> {
  const auth = getAuth();
  const currentUser = auth.currentUser;

  if (!currentUser || currentUser.uid !== userId) {
    throw new Error('사용자가 인증되지 않았습니다.');
  }

  try {
    const storageRef = ref(storage, storageUrl);
    await deleteObject(storageRef);
  } catch (_error) {
    throw new Error('아바타 삭제에 실패했습니다.');
  }
}

/**
 * 아바타 업로드 에러 메시지 변환
 */
<<<<<<< HEAD
function getAvatarUploadErrorMessage(error: unknown): string {
  // FIX: Handle error type properly
  const errorObj = error as { code?: string; message?: string };
=======
function getAvatarUploadErrorMessage(error: StorageError): string {
  const errorObj = error as FirebaseStorageError;
>>>>>>> b22628ed
  
  if (errorObj.code === 'storage/unauthorized') {
    return '아바타 업로드 권한이 없습니다.';
  } else if (errorObj.code === 'storage/canceled') {
    return '아바타 업로드가 취소되었습니다.';
  } else if (errorObj.code === 'storage/unknown') {
    return '알 수 없는 오류가 발생했습니다.';
  } else if (errorObj.code === 'storage/quota-exceeded') {
    return '저장 공간이 부족합니다.';
  } else if (errorObj.code === 'storage/unauthenticated') {
    return '인증이 필요합니다.';
  } else if (errorObj.code === 'storage/retry-limit-exceeded') {
    return '업로드 재시도 횟수를 초과했습니다.';
  } else if (errorObj.code === 'storage/invalid-checksum') {
    return '파일이 손상되었습니다.';
  } else if (errorObj.code === 'storage/cannot-slice-blob') {
    return '파일을 처리할 수 없습니다.';
  } else if (errorObj.code === 'storage/server-file-wrong-size') {
    return '서버 파일 크기가 일치하지 않습니다.';
  }

  return errorObj.message || '아바타 업로드 중 오류가 발생했습니다.';
}

export interface UploadOptions {
  onProgress?: (progress: FileUploadProgress) => void;
  onComplete?: (fileAttachment: FileAttachment) => void;
  onError?: (_error: string) => void;
}

export class StorageService {
  private static readonly MAX_FILE_SIZE = Number.MAX_SAFE_INTEGER; // 파일 용량 제한 없음
  private static readonly ALLOWED_IMAGE_TYPES = [
    'image/jpeg',
    'image/png',
    'image/gif',
    'image/webp',
  ];
  private static readonly ALLOWED_DOCUMENT_TYPES = [
    'application/pdf',
    'application/msword',
    'application/vnd.openxmlformats-officedocument.wordprocessingml.document',
    'application/vnd.ms-excel',
    'application/vnd.openxmlformats-officedocument.spreadsheetml.sheet',
    'text/plain',
  ];

  /**
   * 파일 업로드
   */
  static async uploadFile(
    file: File,
    taskId: string,
    commentId?: string,
    options?: UploadOptions
  ): Promise<FileAttachment> {
    try {
      // 인증 상태 확인
      const auth = getAuth();
      const currentUser = auth.currentUser;

      if (!currentUser) {
        throw new Error(
          '사용자가 인증되지 않았습니다. 로그인 후 다시 시도해주세요.'
        );
      }

      // 토큰 갱신 시도
      try {
        await currentUser.getIdToken(true);
      } catch {
        throw new Error('인증 토큰이 만료되었습니다. 다시 로그인해주세요.');
      }

      // 파일 유효성 검사
      this.validateFile(file);

      // 파일 경로 생성
      const fileId = this.generateFileId();
      const filePath = commentId
        ? `tasks/${taskId}/comments/${commentId}/files/${fileId}_${file.name}`
        : `tasks/${taskId}/files/${fileId}_${file.name}`;

      const storageRef = ref(storage, filePath);

      // 업로드 시작
      const uploadTask = uploadBytesResumable(storageRef, file);

      // 진행률 모니터링
      uploadTask.on(
        'state_changed',
        snapshot => {
          const progress =
            (snapshot.bytesTransferred / snapshot.totalBytes) * 100;
          options?.onProgress?.({
            fileId,
            fileName: file.name,
            progress,
            status: 'uploading',
          });
        },
        error => {
          const errorMessage = this.getErrorMessage(error);
          options?.onError?.(errorMessage);
          options?.onProgress?.({
            fileId,
            fileName: file.name,
            progress: 0,
            status: 'error',
            error: errorMessage,
          });

          // 에러 발생 시 업로드 작업 중단
          throw new Error(errorMessage);
        },
        async () => {
          try {
            // 다운로드 URL 가져오기
            const downloadURL = await getDownloadURL(uploadTask.snapshot.ref);

            // 이미지인 경우 썸네일 생성
            let thumbnailURL: string | undefined;
            let width: number | undefined;
            let height: number | undefined;

            if (this.isImage(file.type)) {
              // 썸네일 생성 로직은 별도로 구현 필요
              // thumbnailURL = await this.generateThumbnail(file, thumbnailRef);
            }

            const fileAttachment: FileAttachment = {
              id: fileId,
              fileName: file.name,
              fileSize: file.size,
              mimeType: file.type,
              storageUrl: filePath,
              downloadUrl: downloadURL,
              uploadedBy: currentUser?.uid || 'unknown-user',
              uploadedAt: Timestamp.now(),
              thumbnailUrl: thumbnailURL,
              isImage: this.isImage(file.type),
              width,
              height,
            };

            options?.onProgress?.({
              fileId,
              fileName: file.name,
              progress: 100,
              status: 'completed',
            });

            options?.onComplete?.(fileAttachment);

            return fileAttachment;
          } catch (_error) {
            const errorMessage = this.getErrorMessage(_error);
            options?.onError?.(errorMessage);
            throw new Error(errorMessage);
          }
        }
      );

      // 업로드 완료 대기
      await uploadTask;
      const downloadURL = await getDownloadURL(uploadTask.snapshot.ref);

      // 이미지인 경우 썸네일 생성 (현재는 기본값으로 설정)
      let thumbnailURL: string | undefined;
      let width: number | undefined;
      let height: number | undefined;

      if (this.isImage(file.type)) {
        // 썸네일 생성 로직은 별도로 구현 필요
        // thumbnailURL = await this.generateThumbnail(file, thumbnailRef);
      }

      const fileAttachment: FileAttachment = {
        id: fileId,
        fileName: file.name,
        fileSize: file.size,
        mimeType: file.type,
        storageUrl: filePath,
        downloadUrl: downloadURL,
        uploadedBy: currentUser?.uid || 'unknown-user',
        uploadedAt: Timestamp.now(),
        thumbnailUrl: thumbnailURL,
        isImage: this.isImage(file.type),
        width,
        height,
      };

      return fileAttachment;
    } catch (_error) {
      const errorMessage = this.getErrorMessage(_error);
      options?.onError?.(errorMessage);
      throw new Error(errorMessage);
    }
  }

  /**
   * 파일 다운로드
   */
  static async downloadFile(fileAttachment: FileAttachment): Promise<Blob> {
<<<<<<< HEAD
    const response = await fetch(fileAttachment.downloadUrl);
    if (!response.ok) {
      throw new Error('파일 다운로드에 실패했습니다.');
=======
    try {
      const response = await fetch(fileAttachment.downloadUrl);
      if (!response.ok) {
        throw new Error('파일 다운로드에 실패했습니다.');
      }
      return await response.blob();
    } catch (_error) {
      throw _error;
>>>>>>> b22628ed
    }
    return await response.blob();
  }

  /**
   * 파일 삭제
   */
  static async deleteFile(fileAttachment: FileAttachment): Promise<void> {
    const storageRef = ref(storage, fileAttachment.storageUrl);
    await deleteObject(storageRef);

<<<<<<< HEAD
    // 썸네일이 있는 경우 함께 삭제
    if (fileAttachment.thumbnailUrl) {
      const thumbnailRef = ref(storage, fileAttachment.thumbnailUrl);
      await deleteObject(thumbnailRef);
=======
      // 썸네일이 있는 경우 함께 삭제
      if (fileAttachment.thumbnailUrl) {
        const thumbnailRef = ref(storage, fileAttachment.thumbnailUrl);
        await deleteObject(thumbnailRef);
      }
    } catch (_error) {
      throw _error;
>>>>>>> b22628ed
    }
  }

  /**
   * 태스크의 모든 파일 삭제
   */
  static async deleteTaskFiles(taskId: string): Promise<void> {
<<<<<<< HEAD
    const taskFilesRef = ref(storage, `tasks/${taskId}`);
    await this.deleteFolder(taskFilesRef);
=======
    try {
      const taskFilesRef = ref(storage, `tasks/${taskId}`);
      await this.deleteFolder(taskFilesRef);
    } catch (_error) {
      throw _error;
    }
>>>>>>> b22628ed
  }

  /**
   * 댓글의 모든 파일 삭제
   */
  static async deleteCommentFiles(
    taskId: string,
    commentId: string
  ): Promise<void> {
<<<<<<< HEAD
    const commentFilesRef = ref(
      storage,
      `tasks/${taskId}/comments/${commentId}`
    );
    await this.deleteFolder(commentFilesRef);
=======
    try {
      const commentFilesRef = ref(
        storage,
        `tasks/${taskId}/comments/${commentId}`
      );
      await this.deleteFolder(commentFilesRef);
    } catch (_error) {
      throw _error;
    }
>>>>>>> b22628ed
  }

  /**
   * 폴더 및 하위 파일들 삭제
   */
  private static async deleteFolder(
    folderRef: StorageReference
  ): Promise<void> {
    try {
      const result = await listAll(folderRef);

      // 하위 파일들 삭제
      const deletePromises = result.items.map(item => deleteObject(item));
      await Promise.all(deletePromises);

      // 하위 폴더들 재귀적으로 삭제
      const folderPromises = result.prefixes.map(prefix =>
        this.deleteFolder(prefix)
      );
      await Promise.all(folderPromises);
    } catch (_error) {
<<<<<<< HEAD
      // FIX: Handle error silently
      void _error;
=======
      // Handle error silently
>>>>>>> b22628ed
    }
  }

  /**
   * 파일 유효성 검사
   */
  private static validateFile(file: File): void {
    // 파일 용량 제한 없음

    const allowedTypes = [
      ...this.ALLOWED_IMAGE_TYPES,
      ...this.ALLOWED_DOCUMENT_TYPES,
    ];
    if (!allowedTypes.includes(file.type)) {
      throw new Error('지원하지 않는 파일 형식입니다.');
    }
  }

  /**
   * 이미지 파일 여부 확인
   */
  private static isImage(mimeType: string): boolean {
    return this.ALLOWED_IMAGE_TYPES.includes(mimeType);
  }

  /**
   * 파일 ID 생성
   */
  private static generateFileId(): string {
    return `${Date.now()}_${Math.random().toString(36).substr(2, 9)}`;
  }

  /**
   * 에러 메시지 변환
   */
<<<<<<< HEAD
  private static getErrorMessage(error: unknown): string {
    // FIX: Handle error type properly
    const errorObj = error as { code?: string; message?: string };
=======
  private static getErrorMessage(error: StorageError): string {
    const errorObj = error as FirebaseStorageError;
>>>>>>> b22628ed
    
    // CORS 오류 처리
    if (errorObj.message && errorObj.message.includes('CORS')) {
      return '브라우저 보안 정책으로 인해 파일 업로드가 차단되었습니다. 개발자에게 문의해주세요.';
    }

    // 네트워크 오류 처리
    if (
      errorObj.code === 'storage/network-request-failed' ||
      errorObj.message?.includes('ERR_FAILED')
    ) {
      return '네트워크 연결을 확인하고 다시 시도해주세요.';
    }

    if (errorObj.code === 'storage/unauthorized') {
      return '파일 접근 권한이 없습니다.';
    } else if (errorObj.code === 'storage/canceled') {
      return '파일 업로드가 취소되었습니다.';
    } else if (errorObj.code === 'storage/unknown') {
      return '알 수 없는 오류가 발생했습니다.';
    } else if (errorObj.code === 'storage/quota-exceeded') {
      return '저장 공간이 부족합니다.';
    } else if (errorObj.code === 'storage/unauthenticated') {
      return '인증이 필요합니다.';
    } else if (errorObj.code === 'storage/retry-limit-exceeded') {
      return '업로드 재시도 횟수를 초과했습니다.';
    } else if (errorObj.code === 'storage/invalid-checksum') {
      return '파일이 손상되었습니다.';
    } else if (errorObj.code === 'storage/cannot-slice-blob') {
      return '파일을 처리할 수 없습니다.';
    } else if (errorObj.code === 'storage/server-file-wrong-size') {
      return '서버 파일 크기가 일치하지 않습니다.';
    }

    return errorObj.message || '파일 처리 중 오류가 발생했습니다.';
  }

  /**
   * 파일 크기 포맷팅
   */
  static formatFileSize(bytes: number): string {
    if (bytes === 0) return '0 Bytes';
    const k = 1024;
    const sizes = ['Bytes', 'KB', 'MB', 'GB'];
    const i = Math.floor(Math.log(bytes) / Math.log(k));
    return parseFloat((bytes / Math.pow(k, i)).toFixed(2)) + ' ' + sizes[i];
  }

  /**
   * 파일 아이콘 가져오기
   */
  static getFileIcon(mimeType: string): string {
    if (this.isImage(mimeType)) {
      return '🖼️';
    } else if (mimeType.includes('pdf')) {
      return '📄';
    } else if (mimeType.includes('word')) {
      return '📝';
    } else if (mimeType.includes('excel') || mimeType.includes('spreadsheet')) {
      return '📊';
    } else if (mimeType.includes('text')) {
      return '📄';
    } else {
      return '📎';
    }
  }
}

/**
 * 채팅 첨부파일 업로드 함수
 */
export async function uploadChatAttachment(
  file: File,
  groupId: string,
  userId: string,
  onProgress?: (progress: number) => void
): Promise<{ storageUrl: string; downloadUrl: string }> {
  const auth = getAuth();
  const currentUser = auth.currentUser;

  if (!currentUser || currentUser.uid !== userId) {
    throw new Error('사용자가 인증되지 않았습니다.');
  }

  // 파일 용량 제한 없음

  // 파일 확장자 추출
  const fileExtension = file.name.split('.').pop()?.toLowerCase();

  // 허용된 파일 형식 검사
  const allowedImageTypes = ['jpg', 'jpeg', 'png', 'gif', 'webp'];
  const allowedFileTypes = [
    'pdf',
    'doc',
    'docx',
    'txt',
    'xls',
    'xlsx',
    'ppt',
    'pptx',
  ];

  if (file.type.startsWith('image/')) {
    if (!allowedImageTypes.includes(fileExtension || '')) {
      throw new Error(
        '지원하지 않는 이미지 형식입니다. (JPG, PNG, GIF, WebP만 지원)'
      );
    }
  } else {
    if (!allowedFileTypes.includes(fileExtension || '')) {
      throw new Error('지원하지 않는 파일 형식입니다.');
    }
  }

  // 채팅 첨부파일 경로 생성
  const timestamp = Date.now();
  const fileName = `chat_${timestamp}_${file.name}`;
  const chatPath = `groups/${groupId}/chat/${userId}/${fileName}`;

  const storageRef = ref(storage, chatPath);
  const uploadTask = uploadBytesResumable(storageRef, file);

  return new Promise((resolve, reject) => {
    uploadTask.on(
      'state_changed',
      snapshot => {
        const progress =
          (snapshot.bytesTransferred / snapshot.totalBytes) * 100;
        onProgress?.(progress);
      },
      error => {
        reject(error);
      },
      async () => {
        try {
          const downloadURL = await getDownloadURL(uploadTask.snapshot.ref);
          resolve({
            storageUrl: chatPath,
            downloadUrl: downloadURL,
          });
        } catch (_error) {
          reject(_error);
        }
      }
    );
  });
}

export default StorageService;<|MERGE_RESOLUTION|>--- conflicted
+++ resolved
@@ -165,14 +165,6 @@
 /**
  * 아바타 업로드 에러 메시지 변환
  */
-<<<<<<< HEAD
-function getAvatarUploadErrorMessage(error: unknown): string {
-  // FIX: Handle error type properly
-  const errorObj = error as { code?: string; message?: string };
-=======
-function getAvatarUploadErrorMessage(error: StorageError): string {
-  const errorObj = error as FirebaseStorageError;
->>>>>>> b22628ed
   
   if (errorObj.code === 'storage/unauthorized') {
     return '아바타 업로드 권한이 없습니다.';
@@ -377,20 +369,6 @@
    * 파일 다운로드
    */
   static async downloadFile(fileAttachment: FileAttachment): Promise<Blob> {
-<<<<<<< HEAD
-    const response = await fetch(fileAttachment.downloadUrl);
-    if (!response.ok) {
-      throw new Error('파일 다운로드에 실패했습니다.');
-=======
-    try {
-      const response = await fetch(fileAttachment.downloadUrl);
-      if (!response.ok) {
-        throw new Error('파일 다운로드에 실패했습니다.');
-      }
-      return await response.blob();
-    } catch (_error) {
-      throw _error;
->>>>>>> b22628ed
     }
     return await response.blob();
   }
@@ -401,21 +379,6 @@
   static async deleteFile(fileAttachment: FileAttachment): Promise<void> {
     const storageRef = ref(storage, fileAttachment.storageUrl);
     await deleteObject(storageRef);
-
-<<<<<<< HEAD
-    // 썸네일이 있는 경우 함께 삭제
-    if (fileAttachment.thumbnailUrl) {
-      const thumbnailRef = ref(storage, fileAttachment.thumbnailUrl);
-      await deleteObject(thumbnailRef);
-=======
-      // 썸네일이 있는 경우 함께 삭제
-      if (fileAttachment.thumbnailUrl) {
-        const thumbnailRef = ref(storage, fileAttachment.thumbnailUrl);
-        await deleteObject(thumbnailRef);
-      }
-    } catch (_error) {
-      throw _error;
->>>>>>> b22628ed
     }
   }
 
@@ -423,17 +386,6 @@
    * 태스크의 모든 파일 삭제
    */
   static async deleteTaskFiles(taskId: string): Promise<void> {
-<<<<<<< HEAD
-    const taskFilesRef = ref(storage, `tasks/${taskId}`);
-    await this.deleteFolder(taskFilesRef);
-=======
-    try {
-      const taskFilesRef = ref(storage, `tasks/${taskId}`);
-      await this.deleteFolder(taskFilesRef);
-    } catch (_error) {
-      throw _error;
-    }
->>>>>>> b22628ed
   }
 
   /**
@@ -443,23 +395,6 @@
     taskId: string,
     commentId: string
   ): Promise<void> {
-<<<<<<< HEAD
-    const commentFilesRef = ref(
-      storage,
-      `tasks/${taskId}/comments/${commentId}`
-    );
-    await this.deleteFolder(commentFilesRef);
-=======
-    try {
-      const commentFilesRef = ref(
-        storage,
-        `tasks/${taskId}/comments/${commentId}`
-      );
-      await this.deleteFolder(commentFilesRef);
-    } catch (_error) {
-      throw _error;
-    }
->>>>>>> b22628ed
   }
 
   /**
@@ -481,12 +416,6 @@
       );
       await Promise.all(folderPromises);
     } catch (_error) {
-<<<<<<< HEAD
-      // FIX: Handle error silently
-      void _error;
-=======
-      // Handle error silently
->>>>>>> b22628ed
     }
   }
 
@@ -522,14 +451,6 @@
   /**
    * 에러 메시지 변환
    */
-<<<<<<< HEAD
-  private static getErrorMessage(error: unknown): string {
-    // FIX: Handle error type properly
-    const errorObj = error as { code?: string; message?: string };
-=======
-  private static getErrorMessage(error: StorageError): string {
-    const errorObj = error as FirebaseStorageError;
->>>>>>> b22628ed
     
     // CORS 오류 처리
     if (errorObj.message && errorObj.message.includes('CORS')) {
