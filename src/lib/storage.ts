--- conflicted
+++ resolved
@@ -80,13 +80,6 @@
 
   // 이미지 최적화 (파일 용량 제한 없음)
   let optimizedFile = file;
-<<<<<<< HEAD
-
-  try {
-    optimizedFile = await optimizeAvatarImage(file);
-  } catch (error) {
-=======
->>>>>>> 43c17402
     throw new Error('이미지 처리에 실패했습니다.');
   }
 
