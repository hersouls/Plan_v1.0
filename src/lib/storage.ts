import { getAuth } from 'firebase/auth';
import {
  deleteObject,
  getDownloadURL,
  listAll,
  ref,
  StorageReference,
  uploadBytesResumable,
} from 'firebase/storage';
import { FileAttachment, FileUploadProgress } from '../types/task';
import { storage } from './firebase';
import { getFileSizeInMB, optimizeAvatarImage } from './imageUtils';

// 간단한 파일 업로드 함수
export async function uploadFile(
  file: File,
  path: string,
  onProgress?: (progress: number) => void
): Promise<{ storageUrl: string; downloadUrl: string }> {
  const auth = getAuth();
  const currentUser = auth.currentUser;

  if (!currentUser) {
    throw new Error('사용자가 인증되지 않았습니다.');
  }

  const storageRef = ref(storage, path);
  const uploadTask = uploadBytesResumable(storageRef, file);

  return new Promise((resolve, reject) => {
    uploadTask.on(
      'state_changed',
      snapshot => {
        const progress =
          (snapshot.bytesTransferred / snapshot.totalBytes) * 100;
        onProgress?.(progress);
      },
      error => {
        reject(error);
      },
      async () => {
        try {
          const downloadURL = await getDownloadURL(uploadTask.snapshot.ref);
          resolve({
            storageUrl: path,
            downloadUrl: downloadURL,
          });
        } catch (_error) {
          reject(error);
        }
      }
    );
  });
}

/**
 * 아바타 이미지 업로드 전용 함수
 */
export async function uploadAvatarImage(
  file: File,
  userId: string,
  onProgress?: (progress: number) => void
): Promise<{ storageUrl: string; downloadUrl: string }> {
  const auth = getAuth();
  const currentUser = auth.currentUser;

  if (!currentUser || currentUser.uid !== userId) {
    throw new Error('사용자가 인증되지 않았습니다.');
  }

  if (!file.type.startsWith('image/')) {
    throw new Error('이미지 파일만 업로드 가능합니다.');
  }

  // 파일 확장자 추출
  const fileExtension = file.name.split('.').pop()?.toLowerCase();
  if (!['jpg', 'jpeg', 'png', 'gif', 'webp'].includes(fileExtension || '')) {
    throw new Error(
      '지원하지 않는 이미지 형식입니다. (JPG, PNG, GIF, WebP만 지원)'
    );
  }

  // 이미지 최적화 (파일 용량 제한 없음)
  let optimizedFile = file;

  try {
    optimizedFile = await optimizeAvatarImage(file);
<<<<<<< HEAD
=======
    const optimizedSizeMB = getFileSizeInMB(optimizedFile);
>>>>>>> e18f3db0
  } catch (_error) {
    throw new Error('이미지 처리에 실패했습니다.');
  }

  // 아바타 파일 경로 생성
  const timestamp = Date.now();
  const fileName = `avatar_${timestamp}.${fileExtension}`;
  const avatarPath = `users/${userId}/profile/${fileName}`;

  const storageRef = ref(storage, avatarPath);
  const uploadTask = uploadBytesResumable(storageRef, optimizedFile);

  return new Promise((resolve, reject) => {
    uploadTask.on(
      'state_changed',
      snapshot => {
        const progress =
          (snapshot.bytesTransferred / snapshot.totalBytes) * 100;
        onProgress?.(progress);
      },
      error => {
        reject(new Error(getAvatarUploadErrorMessage(error)));
      },
      async () => {
        try {
          const downloadURL = await getDownloadURL(uploadTask.snapshot.ref);
          resolve({
            storageUrl: avatarPath,
            downloadUrl: downloadURL,
          });
        } catch (_error) {
          reject(
            new Error('아바타 업로드 완료 후 URL을 가져오는데 실패했습니다.')
          );
        }
      }
    );
  });
}

/**
 * 아바타 이미지 삭제
 */
export async function deleteAvatarImage(
  userId: string,
  storageUrl: string
): Promise<void> {
  const auth = getAuth();
  const currentUser = auth.currentUser;

  if (!currentUser || currentUser.uid !== userId) {
    throw new Error('사용자가 인증되지 않았습니다.');
  }

  try {
    const storageRef = ref(storage, storageUrl);
    await deleteObject(storageRef);
  } catch (_error) {
    throw new Error('아바타 삭제에 실패했습니다.');
  }
}

/**
 * 아바타 업로드 에러 메시지 변환
 */
function getAvatarUploadErrorMessage(_error: unknown): string {
<<<<<<< HEAD
  const error = _error as Error;
=======
  const error = _error as Record<string, unknown>;
>>>>>>> e18f3db0
  if (error.code === 'storage/unauthorized') {
    return '아바타 업로드 권한이 없습니다.';
  } else if (error.code === 'storage/canceled') {
    return '아바타 업로드가 취소되었습니다.';
  } else if (error.code === 'storage/unknown') {
    return '알 수 없는 오류가 발생했습니다.';
  } else if (error.code === 'storage/quota-exceeded') {
    return '저장 공간이 부족합니다.';
  } else if (error.code === 'storage/unauthenticated') {
    return '인증이 필요합니다.';
  } else if (error.code === 'storage/retry-limit-exceeded') {
    return '업로드 재시도 횟수를 초과했습니다.';
  } else if (error.code === 'storage/invalid-checksum') {
    return '파일이 손상되었습니다.';
  } else if (error.code === 'storage/cannot-slice-blob') {
    return '파일을 처리할 수 없습니다.';
  } else if (error.code === 'storage/server-file-wrong-size') {
    return '서버 파일 크기가 일치하지 않습니다.';
  }

  return error.message || '아바타 업로드 중 오류가 발생했습니다.';
}

export interface UploadOptions {
  onProgress?: (progress: FileUploadProgress) => void;
  onComplete?: (fileAttachment: FileAttachment) => void;
  onError?: (_error: string) => void;
}

export class StorageService {
  private static readonly MAX_FILE_SIZE = Number.MAX_SAFE_INTEGER; // 파일 용량 제한 없음
  private static readonly ALLOWED_IMAGE_TYPES = [
    'image/jpeg',
    'image/png',
    'image/gif',
    'image/webp',
  ];
  private static readonly ALLOWED_DOCUMENT_TYPES = [
    'application/pdf',
    'application/msword',
    'application/vnd.openxmlformats-officedocument.wordprocessingml.document',
    'application/vnd.ms-excel',
    'application/vnd.openxmlformats-officedocument.spreadsheetml.sheet',
    'text/plain',
  ];

  /**
   * 파일 업로드
   */
  static async uploadFile(
    file: File,
    taskId: string,
    commentId?: string,
    options?: UploadOptions
  ): Promise<FileAttachment> {
    try {
      // 인증 상태 확인
      const auth = getAuth();
      const currentUser = auth.currentUser;

      if (!currentUser) {
        throw new Error(
          '사용자가 인증되지 않았습니다. 로그인 후 다시 시도해주세요.'
        );
      }

      // 토큰 갱신 시도
      try {
        await currentUser.getIdToken(true);
        } catch (_tokenError) {
        throw new Error('인증 토큰이 만료되었습니다. 다시 로그인해주세요.');
      }

      // 파일 유효성 검사
      this.validateFile(file);

      // 파일 경로 생성
      const fileId = this.generateFileId();
      const filePath = commentId
        ? `tasks/${taskId}/comments/${commentId}/files/${fileId}_${file.name}`
        : `tasks/${taskId}/files/${fileId}_${file.name}`;

      const storageRef = ref(storage, filePath);

      // 업로드 시작
      const uploadTask = uploadBytesResumable(storageRef, file);

      // 진행률 모니터링
      uploadTask.on(
        'state_changed',
        snapshot => {
          const progress =
            (snapshot.bytesTransferred / snapshot.totalBytes) * 100;
          options?.onProgress?.({
            fileId,
            fileName: file.name,
            progress,
            status: 'uploading',
          });
        },
        error => {
          const errorMessage = this.getErrorMessage(error);
          options?.onError?.(errorMessage);
          options?.onProgress?.({
            fileId,
            fileName: file.name,
            progress: 0,
            status: 'error',
            error: errorMessage,
          });

          // 에러 발생 시 업로드 작업 중단
          throw new Error(errorMessage);
        },
        async () => {
          try {
            // 다운로드 URL 가져오기
            const downloadURL = await getDownloadURL(uploadTask.snapshot.ref);

            // 이미지인 경우 썸네일 생성
            let thumbnailURL: string | undefined;
            let width: number | undefined;
            let height: number | undefined;

            if (this.isImage(file.type)) {
              const thumbnailRef = ref(
                storage,
                `${filePath.replace(/\.[^/.]+$/, '')}_thumb.jpg`
              );
              // 썸네일 생성 로직은 별도로 구현 필요
              // thumbnailURL = await this.generateThumbnail(file, thumbnailRef);
            }

            const fileAttachment: FileAttachment = {
              id: fileId,
              fileName: file.name,
              fileSize: file.size,
              mimeType: file.type,
              storageUrl: filePath,
              downloadUrl: downloadURL,
              uploadedBy: currentUser?.uid || 'unknown-user',
<<<<<<< HEAD
              uploadedAt: new Date() as unknown as Timestamp, // Timestamp로 교체 필요
=======
              uploadedAt: new Date() as Record<string, unknown>, // Timestamp로 교체 필요
>>>>>>> e18f3db0
              thumbnailUrl: thumbnailURL,
              isImage: this.isImage(file.type),
              width,
              height,
            };

            options?.onProgress?.({
              fileId,
              fileName: file.name,
              progress: 100,
              status: 'completed',
            });

            options?.onComplete?.(fileAttachment);

            return fileAttachment;
          } catch (_error) {
            const errorMessage = this.getErrorMessage(error);
            options?.onError?.(errorMessage);
            throw new Error(errorMessage);
          }
        }
      );

      // 업로드 완료 대기
      await uploadTask;
      const downloadURL = await getDownloadURL(uploadTask.snapshot.ref);

      // 이미지인 경우 썸네일 생성 (현재는 기본값으로 설정)
      let thumbnailURL: string | undefined;
      let width: number | undefined;
      let height: number | undefined;

      if (this.isImage(file.type)) {
        // 썸네일 생성 로직은 별도로 구현 필요
        // thumbnailURL = await this.generateThumbnail(file, thumbnailRef);
      }

      const fileAttachment: FileAttachment = {
        id: fileId,
        fileName: file.name,
        fileSize: file.size,
        mimeType: file.type,
        storageUrl: filePath,
        downloadUrl: downloadURL,
        uploadedBy: currentUser?.uid || 'unknown-user',
<<<<<<< HEAD
        uploadedAt: new Date() as unknown as Timestamp, // Timestamp로 교체 필요
=======
        uploadedAt: new Date() as Record<string, unknown>, // Timestamp로 교체 필요
>>>>>>> e18f3db0
        thumbnailUrl: thumbnailURL,
        isImage: this.isImage(file.type),
        width,
        height,
      };

      return fileAttachment;
    } catch (_error) {
      const errorMessage = this.getErrorMessage(error);
      options?.onError?.(errorMessage);
      throw new Error(errorMessage);
    }
  }

  /**
   * 파일 다운로드
   */
  static async downloadFile(fileAttachment: FileAttachment): Promise<Blob> {
    try {
<<<<<<< HEAD
      if (!fileAttachment.downloadUrl) {
        throw new Error('다운로드 URL이 없습니다.');
      }
=======
>>>>>>> e18f3db0
      const response = await fetch(fileAttachment.downloadUrl);
      if (!response.ok) {
        throw new Error('파일 다운로드에 실패했습니다.');
      }
      return await response.blob();
    } catch (_error) {
      throw new Error(this.getErrorMessage(error));
    }
  }

  /**
   * 파일 삭제
   */
  static async deleteFile(fileAttachment: FileAttachment): Promise<void> {
    try {
      const storageRef = ref(storage, fileAttachment.storageUrl);
      await deleteObject(storageRef);

      // 썸네일이 있는 경우 함께 삭제
      if (fileAttachment.thumbnailUrl) {
        const thumbnailRef = ref(storage, fileAttachment.thumbnailUrl);
        await deleteObject(thumbnailRef);
      }
    } catch (_error) {
      throw new Error(this.getErrorMessage(error));
    }
  }

  /**
   * 태스크의 모든 파일 삭제
   */
  static async deleteTaskFiles(taskId: string): Promise<void> {
    try {
      const taskFilesRef = ref(storage, `tasks/${taskId}`);
      await this.deleteFolder(taskFilesRef);
    } catch (_error) {
      throw new Error(this.getErrorMessage(error));
    }
  }

  /**
   * 댓글의 모든 파일 삭제
   */
  static async deleteCommentFiles(
    taskId: string,
    commentId: string
  ): Promise<void> {
    try {
      const commentFilesRef = ref(
        storage,
        `tasks/${taskId}/comments/${commentId}`
      );
      await this.deleteFolder(commentFilesRef);
    } catch (_error) {
      throw new Error(this.getErrorMessage(error));
    }
  }

  /**
   * 폴더 및 하위 파일들 삭제
   */
  private static async deleteFolder(
    folderRef: StorageReference
  ): Promise<void> {
    try {
      const result = await listAll(folderRef);

      // 하위 파일들 삭제
      const deletePromises = result.items.map(item => deleteObject(item));
      await Promise.all(deletePromises);

      // 하위 폴더들 재귀적으로 삭제
      const folderPromises = result.prefixes.map(prefix =>
        this.deleteFolder(prefix)
      );
      await Promise.all(folderPromises);
    } catch (_error) {
        // Handle error silently
      }
  }

  /**
   * 파일 유효성 검사
   */
  private static validateFile(file: File): void {
    // 파일 용량 제한 없음

    const allowedTypes = [
      ...this.ALLOWED_IMAGE_TYPES,
      ...this.ALLOWED_DOCUMENT_TYPES,
    ];
    if (!allowedTypes.includes(file.type)) {
      throw new Error('지원하지 않는 파일 형식입니다.');
    }
  }

  /**
   * 이미지 파일 여부 확인
   */
  private static isImage(mimeType: string): boolean {
    return this.ALLOWED_IMAGE_TYPES.includes(mimeType);
  }

  /**
   * 파일 ID 생성
   */
  private static generateFileId(): string {
    return `${Date.now()}_${Math.random().toString(36).substr(2, 9)}`;
  }

  /**
   * 에러 메시지 변환
   */
  private static getErrorMessage(error: unknown): string {
    // CORS 오류 처리
    if (error.message && error.message.includes('CORS')) {
      return '브라우저 보안 정책으로 인해 파일 업로드가 차단되었습니다. 개발자에게 문의해주세요.';
    }

    // 네트워크 오류 처리
    if (
      error.code === 'storage/network-request-failed' ||
      error.message?.includes('ERR_FAILED')
    ) {
      return '네트워크 연결을 확인하고 다시 시도해주세요.';
    }

    if (error.code === 'storage/unauthorized') {
      return '파일 접근 권한이 없습니다.';
    } else if (error.code === 'storage/canceled') {
      return '파일 업로드가 취소되었습니다.';
    } else if (error.code === 'storage/unknown') {
      return '알 수 없는 오류가 발생했습니다.';
    } else if (error.code === 'storage/quota-exceeded') {
      return '저장 공간이 부족합니다.';
    } else if (error.code === 'storage/unauthenticated') {
      return '인증이 필요합니다.';
    } else if (error.code === 'storage/retry-limit-exceeded') {
      return '업로드 재시도 횟수를 초과했습니다.';
    } else if (error.code === 'storage/invalid-checksum') {
      return '파일이 손상되었습니다.';
    } else if (error.code === 'storage/cannot-slice-blob') {
      return '파일을 처리할 수 없습니다.';
    } else if (error.code === 'storage/server-file-wrong-size') {
      return '서버 파일 크기가 일치하지 않습니다.';
    }

    return error.message || '파일 처리 중 오류가 발생했습니다.';
  }

  /**
   * 파일 크기 포맷팅
   */
  static formatFileSize(bytes: number): string {
    if (bytes === 0) return '0 Bytes';
    const k = 1024;
    const sizes = ['Bytes', 'KB', 'MB', 'GB'];
    const i = Math.floor(Math.log(bytes) / Math.log(k));
    return parseFloat((bytes / Math.pow(k, i)).toFixed(2)) + ' ' + sizes[i];
  }

  /**
   * 파일 아이콘 가져오기
   */
  static getFileIcon(mimeType: string): string {
    if (this.isImage(mimeType)) {
      return '🖼️';
    } else if (mimeType.includes('pdf')) {
      return '📄';
    } else if (mimeType.includes('word')) {
      return '📝';
    } else if (mimeType.includes('excel') || mimeType.includes('spreadsheet')) {
      return '📊';
    } else if (mimeType.includes('text')) {
      return '📄';
    } else {
      return '📎';
    }
  }
}

/**
 * 채팅 첨부파일 업로드 함수
 */
export async function uploadChatAttachment(
  file: File,
  groupId: string,
  userId: string,
  onProgress?: (progress: number) => void
): Promise<{ storageUrl: string; downloadUrl: string }> {
  const auth = getAuth();
  const currentUser = auth.currentUser;

  if (!currentUser || currentUser.uid !== userId) {
    throw new Error('사용자가 인증되지 않았습니다.');
  }

  // 파일 용량 제한 없음

  // 파일 확장자 추출
  const fileExtension = file.name.split('.').pop()?.toLowerCase();

  // 허용된 파일 형식 검사
  const allowedImageTypes = ['jpg', 'jpeg', 'png', 'gif', 'webp'];
  const allowedFileTypes = [
    'pdf',
    'doc',
    'docx',
    'txt',
    'xls',
    'xlsx',
    'ppt',
    'pptx',
  ];

  if (file.type.startsWith('image/')) {
    if (!allowedImageTypes.includes(fileExtension || '')) {
      throw new Error(
        '지원하지 않는 이미지 형식입니다. (JPG, PNG, GIF, WebP만 지원)'
      );
    }
  } else {
    if (!allowedFileTypes.includes(fileExtension || '')) {
      throw new Error('지원하지 않는 파일 형식입니다.');
    }
  }

  // 채팅 첨부파일 경로 생성
  const timestamp = Date.now();
  const fileName = `chat_${timestamp}_${file.name}`;
  const chatPath = `groups/${groupId}/chat/${userId}/${fileName}`;

  const storageRef = ref(storage, chatPath);
  const uploadTask = uploadBytesResumable(storageRef, file);

  return new Promise((resolve, reject) => {
    uploadTask.on(
      'state_changed',
      snapshot => {
        const progress =
          (snapshot.bytesTransferred / snapshot.totalBytes) * 100;
        onProgress?.(progress);
      },
      error => {
        reject(error);
      },
      async () => {
        try {
          const downloadURL = await getDownloadURL(uploadTask.snapshot.ref);
          resolve({
            storageUrl: chatPath,
            downloadUrl: downloadURL,
          });
        } catch (_error) {
          reject(error);
        }
      }
    );
  });
}

export default StorageService;<|MERGE_RESOLUTION|>--- conflicted
+++ resolved
@@ -85,10 +85,6 @@
 
   try {
     optimizedFile = await optimizeAvatarImage(file);
-<<<<<<< HEAD
-=======
-    const optimizedSizeMB = getFileSizeInMB(optimizedFile);
->>>>>>> e18f3db0
   } catch (_error) {
     throw new Error('이미지 처리에 실패했습니다.');
   }
@@ -155,11 +151,6 @@
  * 아바타 업로드 에러 메시지 변환
  */
 function getAvatarUploadErrorMessage(_error: unknown): string {
-<<<<<<< HEAD
-  const error = _error as Error;
-=======
-  const error = _error as Record<string, unknown>;
->>>>>>> e18f3db0
   if (error.code === 'storage/unauthorized') {
     return '아바타 업로드 권한이 없습니다.';
   } else if (error.code === 'storage/canceled') {
@@ -301,11 +292,6 @@
               storageUrl: filePath,
               downloadUrl: downloadURL,
               uploadedBy: currentUser?.uid || 'unknown-user',
-<<<<<<< HEAD
-              uploadedAt: new Date() as unknown as Timestamp, // Timestamp로 교체 필요
-=======
-              uploadedAt: new Date() as Record<string, unknown>, // Timestamp로 교체 필요
->>>>>>> e18f3db0
               thumbnailUrl: thumbnailURL,
               isImage: this.isImage(file.type),
               width,
@@ -352,11 +338,6 @@
         storageUrl: filePath,
         downloadUrl: downloadURL,
         uploadedBy: currentUser?.uid || 'unknown-user',
-<<<<<<< HEAD
-        uploadedAt: new Date() as unknown as Timestamp, // Timestamp로 교체 필요
-=======
-        uploadedAt: new Date() as Record<string, unknown>, // Timestamp로 교체 필요
->>>>>>> e18f3db0
         thumbnailUrl: thumbnailURL,
         isImage: this.isImage(file.type),
         width,
@@ -376,12 +357,6 @@
    */
   static async downloadFile(fileAttachment: FileAttachment): Promise<Blob> {
     try {
-<<<<<<< HEAD
-      if (!fileAttachment.downloadUrl) {
-        throw new Error('다운로드 URL이 없습니다.');
-      }
-=======
->>>>>>> e18f3db0
       const response = await fetch(fileAttachment.downloadUrl);
       if (!response.ok) {
         throw new Error('파일 다운로드에 실패했습니다.');
