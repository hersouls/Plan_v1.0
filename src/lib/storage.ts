--- conflicted
+++ resolved
@@ -114,15 +114,6 @@
             storageUrl: avatarPath,
             downloadUrl: downloadURL,
           });
-<<<<<<< HEAD
-        } catch (_error) {
-          reject(new Error('아바타 업로드 완료 후 URL을 가져오는데 실패했습니다.'));
-=======
-        } catch {
-          reject(
-            new Error('아바타 업로드 완료 후 URL을 가져오는데 실패했습니다.')
-          );
->>>>>>> ec8ce8f6
         }
       }
     );
@@ -146,11 +137,6 @@
   try {
     const storageRef = ref(storage, storageUrl);
     await deleteObject(storageRef);
-<<<<<<< HEAD
-  } catch (_error) {
-=======
-  } catch {
->>>>>>> ec8ce8f6
     throw new Error('아바타 삭제에 실패했습니다.');
   }
 }
