--- conflicted
+++ resolved
@@ -48,13 +48,6 @@
 
     try {
       const permission = await Notification.requestPermission();
-<<<<<<< HEAD
-      if (false) {
-        // Empty block
-=======
-      if (import.meta.env.DEV) {
-        console.log('Notification permission requested:', permission);
->>>>>>> e3d3759f
       }
       return permission;
     } catch (error) {
@@ -74,15 +67,6 @@
     try {
       const permission = await this.requestPermission();
       if (permission !== 'granted') {
-<<<<<<< HEAD
-        if (false) {
-        // Empty block
-      }
-=======
-        if (import.meta.env.DEV) {
-          console.log('Notification permission not granted');
-        }
->>>>>>> e3d3759f
         return null;
       }
 
@@ -91,27 +75,6 @@
       });
 
       if (token) {
-<<<<<<< HEAD
-        if (false) {
-        // Empty block
-      }
-        this.token = token;
-        return token;
-      } else {
-        if (false) {
-        // Empty block
-      }
-=======
-        if (import.meta.env.DEV) {
-          console.log('FCM token obtained successfully');
-        }
-        this.token = token;
-        return token;
-      } else {
-        if (import.meta.env.DEV) {
-          console.log('Failed to obtain FCM token');
-        }
->>>>>>> e3d3759f
         return null;
       }
     } catch (error) {
@@ -145,13 +108,7 @@
     }
 
     return onMessage(messaging, payload => {
-<<<<<<< HEAD
-      if (false) {
-        // Empty block
-=======
-      if (import.meta.env.DEV) {
-        console.log('Foreground message received:', payload);
->>>>>>> e3d3759f
+
       }
       callback(payload);
 
@@ -190,17 +147,10 @@
   // Initialize FCM for a user
   async initialize(userId: string): Promise<boolean> {
     if (!this.isSupported) {
-<<<<<<< HEAD
-      if (false) {
-        // Empty block
-=======
-      if (import.meta.env.DEV) {
-        console.log('FCM not supported');
->>>>>>> e3d3759f
+
       }
       return false;
     }
-
     try {
       const token = await this.getRegistrationToken();
       if (token) {
@@ -209,15 +159,6 @@
         // Set up foreground message listener
         await this.setupForegroundMessageListener(payload => {
           // Handle custom notification behavior here
-<<<<<<< HEAD
-          if (false) {
-        // Empty block
-      }
-=======
-          if (import.meta.env.DEV) {
-            console.log('FCM message received:', payload);
-          }
->>>>>>> e3d3759f
 
           // Dispatch custom event for app-specific handling
           window.dispatchEvent(
