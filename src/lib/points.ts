--- conflicted
+++ resolved
@@ -98,12 +98,6 @@
 
       return docRef.id;
     } catch (error) {
-<<<<<<< HEAD
-      // FIX: Added missing catch block
-      throw new Error('포인트 내역을 추가할 수 없습니다.');
-=======
-      throw error;
->>>>>>> 1bb33931
     }
   }
 
@@ -128,12 +122,6 @@
         ...doc.data(),
       })) as PointHistory[];
     } catch (error) {
-<<<<<<< HEAD
-      // FIX: Added missing catch block
-      throw new Error('포인트 내역을 가져올 수 없습니다.');
-=======
-      throw error;
->>>>>>> 1bb33931
     }
   }
 
@@ -152,12 +140,6 @@
         ...doc.data(),
       })) as PointHistory[];
     } catch (error) {
-<<<<<<< HEAD
-      // FIX: Added missing catch block
-      throw new Error('그룹 포인트 내역을 가져올 수 없습니다.');
-=======
-      throw error;
->>>>>>> 1bb33931
     }
   }
 
@@ -175,12 +157,6 @@
       const docRef = await addDoc(collection(db, 'pointRules'), ruleData);
       return docRef.id;
     } catch (error) {
-<<<<<<< HEAD
-      // FIX: Added missing catch block
-      throw new Error('포인트 규칙을 생성할 수 없습니다.');
-=======
-      throw error;
->>>>>>> 1bb33931
     }
   }
 
@@ -200,12 +176,6 @@
         ...doc.data(),
       })) as PointRule[];
     } catch (error) {
-<<<<<<< HEAD
-      // FIX: Added missing catch block
-      throw new Error('포인트 규칙을 가져올 수 없습니다.');
-=======
-      throw error;
->>>>>>> 1bb33931
     }
   }
 
@@ -221,12 +191,6 @@
         updatedAt: Timestamp.now(),
       });
     } catch (error) {
-<<<<<<< HEAD
-      // FIX: Added missing catch block
-      throw new Error('포인트 규칙을 업데이트할 수 없습니다.');
-=======
-      throw error;
->>>>>>> 1bb33931
     }
   }
 
@@ -245,12 +209,6 @@
 
       return null;
     } catch (error) {
-<<<<<<< HEAD
-      // FIX: Added missing catch block
-      throw new Error('포인트 통계를 가져올 수 없습니다.');
-=======
-      throw error;
->>>>>>> 1bb33931
     }
   }
 
@@ -309,12 +267,6 @@
       const statsRef = doc(db, 'pointStats', `${userId}_${groupId}`);
       await setDoc(statsRef, stats);
     } catch (error) {
-<<<<<<< HEAD
-      // FIX: Added missing catch block
-      throw new Error('포인트 통계를 업데이트할 수 없습니다.');
-=======
-      throw error;
->>>>>>> 1bb33931
     }
   }
 
@@ -354,12 +306,6 @@
 
       return updatedStats;
     } catch (error) {
-<<<<<<< HEAD
-      // FIX: Added missing catch block
-      throw new Error('그룹 포인트 통계를 가져올 수 없습니다.');
-=======
-      throw error;
->>>>>>> 1bb33931
     }
   }
 
@@ -386,12 +332,6 @@
       // 추가 보너스 포인트 규칙 확인 (승인 대기 상태)
       await this.checkAndAwardBonusPoints(userId, groupId);
     } catch (error) {
-<<<<<<< HEAD
-      // FIX: Added missing catch block
-      throw new Error('할일 완료 시 포인트를 지급할 수 없습니다.');
-=======
-      throw error;
->>>>>>> 1bb33931
     }
   }
 
@@ -437,12 +377,6 @@
         }
       }
     } catch (error) {
-<<<<<<< HEAD
-      // FIX: Added missing catch block
-      throw new Error('보너스 포인트를 지급할 수 없습니다.');
-=======
-      throw error;
->>>>>>> 1bb33931
     }
   }
 
@@ -474,12 +408,6 @@
       // 포인트 통계 업데이트
       await this.updatePointStats(userId, groupId);
     } catch (error) {
-<<<<<<< HEAD
-      // FIX: Added missing catch block
-      throw new Error('수동 포인트를 조정할 수 없습니다.');
-=======
-      throw error;
->>>>>>> 1bb33931
     }
   }
 
@@ -515,13 +443,7 @@
 
       // 사용자 프로필의 포인트 업데이트
       await this.updateUserPoints(history.userId, history.groupId, pointAmount);
-    } catch (error) {
-<<<<<<< HEAD
-      // FIX: Added missing catch block
-      throw new Error('포인트 내역을 승인할 수 없습니다.');
-=======
-      throw error;
->>>>>>> 1bb33931
+    } catch (error) 
     }
   }
 
@@ -538,12 +460,6 @@
         approvedBy: rejectedBy,
       });
     } catch (error) {
-<<<<<<< HEAD
-      // FIX: Added missing catch block
-      throw new Error('포인트 내역을 거부할 수 없습니다.');
-=======
-      throw error;
->>>>>>> 1bb33931
     }
   }
 
@@ -576,12 +492,6 @@
 
       return unapprovedHistory;
     } catch (error) {
-<<<<<<< HEAD
-      // FIX: Added missing catch block
-      throw new Error('미승인된 포인트 내역을 가져올 수 없습니다.');
-=======
-      throw error;
->>>>>>> 1bb33931
     }
   }
 
@@ -613,12 +523,6 @@
 
       return approvedHistory;
     } catch (error) {
-<<<<<<< HEAD
-      // FIX: Added missing catch block
-      throw new Error('승인된 포인트 내역을 가져올 수 없습니다.');
-=======
-      throw error;
->>>>>>> 1bb33931
     }
   }
 
@@ -634,12 +538,6 @@
         updatedAt: Timestamp.now(),
       });
     } catch (error) {
-<<<<<<< HEAD
-      // FIX: Added missing catch block
-      throw new Error('포인트 내역 금액을 수정할 수 없습니다.');
-=======
-      throw error;
->>>>>>> 1bb33931
     }
   }
 
@@ -664,12 +562,6 @@
         });
       }
     } catch (error) {
-<<<<<<< HEAD
-      // FIX: Added missing catch block
-      throw new Error('사용자 포인트를 업데이트할 수 없습니다.');
-=======
-      throw error;
->>>>>>> 1bb33931
     }
   }
 }
