import {
  Timestamp,
  addDoc,
  collection,
  doc,
  getDoc,
  getDocs,
  limit,
  orderBy,
  query,
  setDoc,
  updateDoc,
  where,
  writeBatch,
} from 'firebase/firestore';
import { db } from './firebase';

// 포인트 내역 인터페이스
export interface PointHistory {
  id: string;
  userId: string;
  groupId: string;
  type:
    | 'earned'
    | 'deducted'
    | 'bonus'
    | 'penalty'
    | 'manual_add'
    | 'manual_deduct';
  amount: number;
  reason: string;
  taskId?: string;
  taskTitle?: string;
  createdAt: Timestamp;
  description?: string;
  isApproved?: boolean; // 승인 상태
  approvedAt?: Timestamp; // 승인 시간
  approvedBy?: string; // 승인자 ID
}

// 포인트 규칙 인터페이스
export interface PointRule {
  id: string;
  groupId: string;
  name: string;
  type:
    | 'task_completion'
    | 'streak_bonus'
    | 'completion_rate'
    | 'manual'
    | 'custom';
  points: number;
  conditions?: {
    minTasks?: number;
    minStreak?: number;
    minCompletionRate?: number;
    categories?: string[];
  };
  description: string;
  isActive: boolean;
  createdAt: Timestamp;
  updatedAt: Timestamp;
}

// 포인트 통계 인터페이스
export interface PointStats {
  userId: string;
  groupId: string;
  totalPoints: number;
  earnedPoints: number;
  deductedPoints: number;
  bonusPoints: number;
  currentStreak: number;
  longestStreak: number;
  completionRate: number;
  rank: number;
  totalMembers: number;
  lastUpdated: Timestamp;
}

// 포인트 서비스 클래스
class PointsService {
  // 포인트 내역 추가
  async addPointHistory(
    history: Omit<PointHistory, 'id' | 'createdAt'>
  ): Promise<string> {
    try {
      const historyData = {
        ...history,
        createdAt: Timestamp.now(),
        isApproved: false, // 기본적으로 승인되지 않은 상태
      };

      const docRef = await addDoc(collection(db, 'pointHistory'), historyData);

      // 포인트 통계 업데이트 (승인된 경우에만)
      // await this.updatePointStats(history.userId, history.groupId);

      return docRef.id;
<<<<<<< HEAD
    } catch {
      throw new Error('포인트 기록을 생성할 수 없습니다.');
=======
    } catch (error) {
      throw error;
>>>>>>> 838c52e9
    }
  }

  // 포인트 내역 조회
  async getPointHistory(
    userId: string,
    groupId: string,
    limitCount: number = 50
  ): Promise<PointHistory[]> {
    try {
      const q = query(
        collection(db, 'pointHistory'),
        where('userId', '==', userId),
        where('groupId', '==', groupId),
        orderBy('createdAt', 'desc'),
        limit(limitCount)
      );

      const querySnapshot = await getDocs(q);
      return querySnapshot.docs.map(doc => ({
        id: doc.id,
        ...doc.data(),
      })) as PointHistory[];
<<<<<<< HEAD
    } catch {
      throw new Error('사용자 포인트 기록을 가져올 수 없습니다.');
=======
    } catch (error) {
      throw error;
>>>>>>> 838c52e9
    }
  }

  // 그룹의 모든 멤버 포인트 내역 조회
  async getGroupPointHistory(_groupId: string): Promise<PointHistory[]> {
    try {
      const q = query(
        collection(db, 'pointHistory'),
        where('groupId', '==', groupId),
        orderBy('createdAt', 'desc')
      );

      const querySnapshot = await getDocs(q);
      return querySnapshot.docs.map(doc => ({
        id: doc.id,
        ...doc.data(),
      })) as PointHistory[];
<<<<<<< HEAD
    } catch {
      throw new Error('그룹 포인트 기록을 가져올 수 없습니다.');
=======
    } catch (error) {
      throw error;
>>>>>>> 838c52e9
    }
  }

  // 포인트 규칙 생성
  async createPointRule(
    rule: Omit<PointRule, 'id' | 'createdAt' | 'updatedAt'>
  ): Promise<string> {
    try {
      const ruleData = {
        ...rule,
        createdAt: Timestamp.now(),
        updatedAt: Timestamp.now(),
      };

      const docRef = await addDoc(collection(db, 'pointRules'), ruleData);
      return docRef.id;
<<<<<<< HEAD
    } catch {
      throw new Error('포인트 규칙을 생성할 수 없습니다.');
=======
    } catch (error) {
      throw error;
>>>>>>> 838c52e9
    }
  }

  // 포인트 규칙 조회
  async getPointRules(_groupId: string): Promise<PointRule[]> {
    try {
      const q = query(
        collection(db, 'pointRules'),
        where('groupId', '==', groupId),
        where('isActive', '==', true),
        orderBy('createdAt', 'asc')
      );

      const querySnapshot = await getDocs(q);
      return querySnapshot.docs.map(doc => ({
        id: doc.id,
        ...doc.data(),
      })) as PointRule[];
<<<<<<< HEAD
    } catch {
      throw new Error('포인트 규칙을 가져올 수 없습니다.');
=======
    } catch (error) {
      throw error;
>>>>>>> 838c52e9
    }
  }

  // 포인트 규칙 업데이트
  async updatePointRule(
    ruleId: string,
    updates: Partial<PointRule>
  ): Promise<void> {
    try {
      const ruleRef = doc(db, 'pointRules', ruleId);
      await updateDoc(ruleRef, {
        ...updates,
        updatedAt: Timestamp.now(),
      });
<<<<<<< HEAD
    } catch {
      throw new Error('포인트 규칙을 업데이트할 수 없습니다.');
=======
    } catch (error) {
      throw error;
>>>>>>> 838c52e9
    }
  }

  // 포인트 통계 조회
  async getPointStats(
    userId: string,
    groupId: string
  ): Promise<PointStats | null> {
    try {
      const statsRef = doc(db, 'pointStats', `${userId}_${groupId}`);
      const statsDoc = await getDoc(statsRef);

      if (statsDoc.exists()) {
        return statsDoc.data() as PointStats;
      }

      return null;
<<<<<<< HEAD
    } catch {
      throw new Error('포인트 통계를 가져올 수 없습니다.');
=======
    } catch (error) {
      throw error;
>>>>>>> 838c52e9
    }
  }

  // 포인트 통계 업데이트
  async updatePointStats(userId: string, groupId: string): Promise<void> {
    try {
      // 해당 사용자의 승인된 포인트 내역만 조회
      const history = await this.getApprovedPointHistory(userId, groupId, 1000);

      // 통계 계산 (승인된 포인트만)
      const earned = history
        .filter(h => h.type === 'earned')
        .reduce((sum, h) => sum + h.amount, 0);
      const manualAdd = history
        .filter(h => h.type === 'manual_add')
        .reduce((sum, h) => sum + h.amount, 0);
      const deducted = history
        .filter(
          h =>
            h.type === 'deducted' ||
            h.type === 'penalty' ||
            h.type === 'manual_deduct'
        )
        .reduce((sum, h) => sum + h.amount, 0);
      const bonus = history
        .filter(h => h.type === 'bonus')
        .reduce((sum, h) => sum + h.amount, 0);

      // 스트릭 계산 (임시 - 실제로는 할일 완료 데이터에서 계산)
      const currentStreak = 0; // TODO: 실제 스트릭 계산 로직 구현
      const longestStreak = 0; // TODO: 실제 스트릭 계산 로직 구현

      // 완료율 계산 (임시)
      const completionRate = 0; // TODO: 실제 완료율 계산 로직 구현

      // 순위 계산 (임시)
      const rank = 1; // TODO: 실제 순위 계산 로직 구현
      const totalMembers = 1; // TODO: 실제 멤버 수 계산 로직 구현

      const stats: PointStats = {
        userId,
        groupId,
        totalPoints: earned + manualAdd - deducted,
        earnedPoints: earned + manualAdd,
        deductedPoints: deducted,
        bonusPoints: bonus,
        currentStreak,
        longestStreak,
        completionRate,
        rank,
        totalMembers,
        lastUpdated: Timestamp.now(),
      };

      // Firestore에 저장
      const statsRef = doc(db, 'pointStats', `${userId}_${groupId}`);
      await setDoc(statsRef, stats);
<<<<<<< HEAD
    } catch {
      throw new Error('포인트 통계를 업데이트할 수 없습니다.');
=======
    } catch (error) {
      throw error;
>>>>>>> 838c52e9
    }
  }

  // 그룹의 모든 멤버 포인트 통계 조회
  async getGroupPointStats(_groupId: string): Promise<PointStats[]> {
    try {
      const q = query(
        collection(db, 'pointStats'),
        where('groupId', '==', groupId),
        orderBy('totalPoints', 'desc')
      );

      const querySnapshot = await getDocs(q);
      const stats = querySnapshot.docs.map(doc => doc.data() as PointStats);

      // 순위 업데이트
      const updatedStats = stats.map((stat, index) => ({
        ...stat,
        rank: index + 1,
        totalMembers: stats.length,
      }));

      // 순위 업데이트를 Firestore에 반영
      const batch = writeBatch(db);
      updatedStats.forEach(stat => {
        const statsRef = doc(
          db,
          'pointStats',
          `${stat.userId}_${stat.groupId}`
        );
        batch.update(statsRef, {
          rank: stat.rank,
          totalMembers: stat.totalMembers,
        });
      });
      await batch.commit();

      return updatedStats;
<<<<<<< HEAD
    } catch {
      throw new Error('그룹 포인트 통계를 가져올 수 없습니다.');
=======
    } catch (error) {
      throw error;
>>>>>>> 838c52e9
    }
  }

  // 할일 완료 시 포인트 지급
  async awardPointsForTaskCompletion(
    userId: string,
    groupId: string,
    taskId: string,
    taskTitle: string
  ): Promise<void> {
    try {
      // 기본 포인트 지급 (승인 대기 상태)
      await this.addPointHistory({
        userId,
        groupId,
        type: 'earned',
        amount: 10, // 기본 포인트
        reason: 'task_completion',
        taskId,
        taskTitle,
        description: `할일 완료: ${taskTitle}`,
      });

      // 추가 보너스 포인트 규칙 확인 (승인 대기 상태)
      await this.checkAndAwardBonusPoints(userId, groupId);
<<<<<<< HEAD
    } catch {
      throw new Error('할일 완료 시 포인트 지급에 실패했습니다.');
=======
    } catch (error) {
      throw error;
>>>>>>> 838c52e9
    }
  }

  // 보너스 포인트 확인 및 지급
  async checkAndAwardBonusPoints(
    userId: string,
    groupId: string
  ): Promise<void> {
    try {
      const rules = await this.getPointRules(groupId);
      const stats = await this.getPointStats(userId, groupId);

      if (!stats) return;

      for (const rule of rules) {
        if (rule.type === 'streak_bonus' && rule.conditions?.minStreak) {
          if (stats.currentStreak >= rule.conditions.minStreak) {
            await this.addPointHistory({
              userId,
              groupId,
              type: 'bonus',
              amount: rule.points,
              reason: 'streak_bonus',
              description: `연속 완료 보너스 (${stats.currentStreak}일)`,
            });
          }
        }

        if (
          rule.type === 'completion_rate' &&
          rule.conditions?.minCompletionRate
        ) {
          if (stats.completionRate >= rule.conditions.minCompletionRate) {
            await this.addPointHistory({
              userId,
              groupId,
              type: 'bonus',
              amount: rule.points,
              reason: 'completion_rate',
              description: `완료율 보너스 (${stats.completionRate}%)`,
            });
          }
        }
      }
<<<<<<< HEAD
    } catch {
      throw new Error('보너스 포인트 확인 및 지급에 실패했습니다.');
=======
    } catch (error) {
      throw error;
>>>>>>> 838c52e9
    }
  }

  // 수동 포인트 추가/차감
  async manuallyAdjustPoints(
    userId: string,
    groupId: string,
    amount: number,
    reason: string,
    description?: string
  ): Promise<void> {
    try {
      const type = amount > 0 ? 'manual_add' : 'manual_deduct';
      const absAmount = Math.abs(amount);

      // 포인트 내역 추가
      const historyId = await this.addPointHistory({
        userId,
        groupId,
        type,
        amount: absAmount,
        reason: reason,
        description: description || reason,
      });

      // 즉시 승인하여 포인트 반영
      await this.approvePointHistory(historyId, userId);

      // 포인트 통계 업데이트
      await this.updatePointStats(userId, groupId);
<<<<<<< HEAD
    } catch {
      throw new Error('수동 포인트 조정에 실패했습니다.');
=======
    } catch (error) {
      throw error;
>>>>>>> 838c52e9
    }
  }

  // 포인트 내역 승인
  async approvePointHistory(
    historyId: string,
    approvedBy: string
  ): Promise<void> {
    try {
      const historyRef = doc(db, 'pointHistory', historyId);

      // 현재 내역 조회
      const historyDoc = await getDoc(historyRef);
      if (!historyDoc.exists()) {
        throw new Error('포인트 내역을 찾을 수 없습니다.');
      }

      const history = historyDoc.data() as PointHistory;
      // 승인 상태 업데이트
      await updateDoc(historyRef, {
        isApproved: true,
        approvedAt: Timestamp.now(),
        approvedBy: approvedBy,
      });

      // 승인된 포인트를 사용자에게 실제로 지급
      const pointAmount =
        history.type === 'manual_add' ||
        history.type === 'earned' ||
        history.type === 'bonus'
          ? history.amount
          : -history.amount;

      // 사용자 프로필의 포인트 업데이트
      await this.updateUserPoints(history.userId, history.groupId, pointAmount);
<<<<<<< HEAD
    } catch {
      throw new Error('포인트 내역 승인에 실패했습니다.');
=======
      } catch (error) {
      throw error;
>>>>>>> 838c52e9
    }
  }

  // 포인트 내역 승인 취소
  async rejectPointHistory(
    historyId: string,
    rejectedBy: string
  ): Promise<void> {
    try {
      const historyRef = doc(db, 'pointHistory', historyId);
      await updateDoc(historyRef, {
        isApproved: false,
        approvedAt: Timestamp.now(),
        approvedBy: rejectedBy,
      });
<<<<<<< HEAD
    } catch {
      throw new Error('포인트 내역 거부에 실패했습니다.');
=======
    } catch (error) {
      throw error;
>>>>>>> 838c52e9
    }
  }

  // 승인되지 않은 포인트 내역 조회
  async getUnapprovedPointHistory(
    userId: string,
    groupId: string,
    limitCount: number = 50
  ): Promise<PointHistory[]> {
    try {
      const q = query(
        collection(db, 'pointHistory'),
        where('userId', '==', userId),
        where('groupId', '==', groupId),
        orderBy('createdAt', 'desc'),
        limit(limitCount)
      );

      const querySnapshot = await getDocs(q);
      const allHistory = querySnapshot.docs.map(doc => ({
        id: doc.id,
        ...doc.data(),
      })) as PointHistory[];

      // isApproved가 false이거나 undefined인 경우를 미승인으로 처리
      const unapprovedHistory = allHistory.filter(
        history =>
          history.isApproved === false || history.isApproved === undefined
      );

      return unapprovedHistory;
<<<<<<< HEAD
    } catch {
      throw new Error('미승인된 포인트 내역을 가져올 수 없습니다.');
=======
    } catch (error) {
      throw error;
>>>>>>> 838c52e9
    }
  }

  // 승인된 포인트 내역 조회
  async getApprovedPointHistory(
    userId: string,
    groupId: string,
    limitCount: number = 50
  ): Promise<PointHistory[]> {
    try {
      const q = query(
        collection(db, 'pointHistory'),
        where('userId', '==', userId),
        where('groupId', '==', groupId),
        orderBy('createdAt', 'desc'),
        limit(limitCount)
      );

      const querySnapshot = await getDocs(q);
      const allHistory = querySnapshot.docs.map(doc => ({
        id: doc.id,
        ...doc.data(),
      })) as PointHistory[];

      // isApproved가 true인 경우만 승인된 것으로 처리
      const approvedHistory = allHistory.filter(
        history => history.isApproved === true
      );

      return approvedHistory;
<<<<<<< HEAD
    } catch {
      throw new Error('승인된 포인트 내역을 가져올 수 없습니다.');
=======
    } catch (error) {
      throw error;
>>>>>>> 838c52e9
    }
  }

  // 포인트 내역 금액 수정
  async updatePointHistoryAmount(
    historyId: string,
    newAmount: number
  ): Promise<void> {
    try {
      const historyRef = doc(db, 'pointHistory', historyId);
      await updateDoc(historyRef, {
        amount: newAmount,
        updatedAt: Timestamp.now(),
      });
<<<<<<< HEAD
    } catch {
      throw new Error('포인트 내역 금액을 수정할 수 없습니다.');
=======
    } catch (error) {
      throw error;
>>>>>>> 838c52e9
    }
  }

  // 사용자 포인트 업데이트
  private async updateUserPoints(
    userId: string,
    groupId: string,
    amount: number
  ): Promise<void> {
    try {
      // 사용자 프로필에서 포인트 업데이트
      const userRef = doc(db, 'users', userId);
      const userDoc = await getDoc(userRef);

      if (userDoc.exists()) {
        const userData = userDoc.data();
        const currentPoints = userData.points || 0;
        const newPoints = currentPoints + amount;

        await updateDoc(userRef, {
          points: newPoints,
        });
      }
<<<<<<< HEAD
    } catch {
      throw new Error('사용자 포인트를 업데이트할 수 없습니다.');
=======
    } catch (error) {
      throw error;
>>>>>>> 838c52e9
    }
  }
}

// 싱글톤 인스턴스 생성
export const pointsService = new PointsService();<|MERGE_RESOLUTION|>--- conflicted
+++ resolved
@@ -97,13 +97,6 @@
       // await this.updatePointStats(history.userId, history.groupId);
 
       return docRef.id;
-<<<<<<< HEAD
-    } catch {
-      throw new Error('포인트 기록을 생성할 수 없습니다.');
-=======
-    } catch (error) {
-      throw error;
->>>>>>> 838c52e9
     }
   }
 
@@ -127,13 +120,6 @@
         id: doc.id,
         ...doc.data(),
       })) as PointHistory[];
-<<<<<<< HEAD
-    } catch {
-      throw new Error('사용자 포인트 기록을 가져올 수 없습니다.');
-=======
-    } catch (error) {
-      throw error;
->>>>>>> 838c52e9
     }
   }
 
@@ -151,13 +137,6 @@
         id: doc.id,
         ...doc.data(),
       })) as PointHistory[];
-<<<<<<< HEAD
-    } catch {
-      throw new Error('그룹 포인트 기록을 가져올 수 없습니다.');
-=======
-    } catch (error) {
-      throw error;
->>>>>>> 838c52e9
     }
   }
 
@@ -174,13 +153,6 @@
 
       const docRef = await addDoc(collection(db, 'pointRules'), ruleData);
       return docRef.id;
-<<<<<<< HEAD
-    } catch {
-      throw new Error('포인트 규칙을 생성할 수 없습니다.');
-=======
-    } catch (error) {
-      throw error;
->>>>>>> 838c52e9
     }
   }
 
@@ -199,13 +171,6 @@
         id: doc.id,
         ...doc.data(),
       })) as PointRule[];
-<<<<<<< HEAD
-    } catch {
-      throw new Error('포인트 규칙을 가져올 수 없습니다.');
-=======
-    } catch (error) {
-      throw error;
->>>>>>> 838c52e9
     }
   }
 
@@ -220,13 +185,6 @@
         ...updates,
         updatedAt: Timestamp.now(),
       });
-<<<<<<< HEAD
-    } catch {
-      throw new Error('포인트 규칙을 업데이트할 수 없습니다.');
-=======
-    } catch (error) {
-      throw error;
->>>>>>> 838c52e9
     }
   }
 
@@ -244,13 +202,6 @@
       }
 
       return null;
-<<<<<<< HEAD
-    } catch {
-      throw new Error('포인트 통계를 가져올 수 없습니다.');
-=======
-    } catch (error) {
-      throw error;
->>>>>>> 838c52e9
     }
   }
 
@@ -308,13 +259,6 @@
       // Firestore에 저장
       const statsRef = doc(db, 'pointStats', `${userId}_${groupId}`);
       await setDoc(statsRef, stats);
-<<<<<<< HEAD
-    } catch {
-      throw new Error('포인트 통계를 업데이트할 수 없습니다.');
-=======
-    } catch (error) {
-      throw error;
->>>>>>> 838c52e9
     }
   }
 
@@ -353,13 +297,6 @@
       await batch.commit();
 
       return updatedStats;
-<<<<<<< HEAD
-    } catch {
-      throw new Error('그룹 포인트 통계를 가져올 수 없습니다.');
-=======
-    } catch (error) {
-      throw error;
->>>>>>> 838c52e9
     }
   }
 
@@ -385,13 +322,6 @@
 
       // 추가 보너스 포인트 규칙 확인 (승인 대기 상태)
       await this.checkAndAwardBonusPoints(userId, groupId);
-<<<<<<< HEAD
-    } catch {
-      throw new Error('할일 완료 시 포인트 지급에 실패했습니다.');
-=======
-    } catch (error) {
-      throw error;
->>>>>>> 838c52e9
     }
   }
 
@@ -436,13 +366,6 @@
           }
         }
       }
-<<<<<<< HEAD
-    } catch {
-      throw new Error('보너스 포인트 확인 및 지급에 실패했습니다.');
-=======
-    } catch (error) {
-      throw error;
->>>>>>> 838c52e9
     }
   }
 
@@ -473,13 +396,6 @@
 
       // 포인트 통계 업데이트
       await this.updatePointStats(userId, groupId);
-<<<<<<< HEAD
-    } catch {
-      throw new Error('수동 포인트 조정에 실패했습니다.');
-=======
-    } catch (error) {
-      throw error;
->>>>>>> 838c52e9
     }
   }
 
@@ -515,13 +431,6 @@
 
       // 사용자 프로필의 포인트 업데이트
       await this.updateUserPoints(history.userId, history.groupId, pointAmount);
-<<<<<<< HEAD
-    } catch {
-      throw new Error('포인트 내역 승인에 실패했습니다.');
-=======
-      } catch (error) {
-      throw error;
->>>>>>> 838c52e9
     }
   }
 
@@ -537,13 +446,6 @@
         approvedAt: Timestamp.now(),
         approvedBy: rejectedBy,
       });
-<<<<<<< HEAD
-    } catch {
-      throw new Error('포인트 내역 거부에 실패했습니다.');
-=======
-    } catch (error) {
-      throw error;
->>>>>>> 838c52e9
     }
   }
 
@@ -575,13 +477,6 @@
       );
 
       return unapprovedHistory;
-<<<<<<< HEAD
-    } catch {
-      throw new Error('미승인된 포인트 내역을 가져올 수 없습니다.');
-=======
-    } catch (error) {
-      throw error;
->>>>>>> 838c52e9
     }
   }
 
@@ -612,13 +507,6 @@
       );
 
       return approvedHistory;
-<<<<<<< HEAD
-    } catch {
-      throw new Error('승인된 포인트 내역을 가져올 수 없습니다.');
-=======
-    } catch (error) {
-      throw error;
->>>>>>> 838c52e9
     }
   }
 
@@ -633,13 +521,6 @@
         amount: newAmount,
         updatedAt: Timestamp.now(),
       });
-<<<<<<< HEAD
-    } catch {
-      throw new Error('포인트 내역 금액을 수정할 수 없습니다.');
-=======
-    } catch (error) {
-      throw error;
->>>>>>> 838c52e9
     }
   }
 
@@ -663,13 +544,6 @@
           points: newPoints,
         });
       }
-<<<<<<< HEAD
-    } catch {
-      throw new Error('사용자 포인트를 업데이트할 수 없습니다.');
-=======
-    } catch (error) {
-      throw error;
->>>>>>> 838c52e9
     }
   }
 }
