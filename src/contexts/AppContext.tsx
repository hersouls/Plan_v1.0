--- conflicted
+++ resolved
@@ -2,11 +2,6 @@
 import * as firestoreServices from '../lib/firestore';
 import { FamilyGroup } from '../types/group';
 import { useAuth } from '../hooks/useAuth';
-<<<<<<< HEAD
-import { AppContext } from './AppContextDef';
-=======
-import { AppState, AppAction, AppContextType, AppNotification } from './AppContextTypes';
->>>>>>> df79e632
 
 
 
