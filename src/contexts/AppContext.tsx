--- conflicted
+++ resolved
@@ -5,20 +5,7 @@
 import { AppState, AppAction, AppNotification, AppContextType } from './AppContextTypes';
 
 // Create the context
-<<<<<<< HEAD
-const AppContext = React.createContext<AppContextType | undefined>(undefined);
-=======
-const AppContext = createContext<AppContextType | undefined>(undefined);
-
-// Hook to use the context
-export const useApp = () => {
-  const context = useContext(AppContext);
-  if (context === undefined) {
-    throw new Error('useApp must be used within an AppProvider');
-  }
-  return context;
-};
->>>>>>> 977391a4
+
 
 
 // Initial State
