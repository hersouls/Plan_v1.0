--- conflicted
+++ resolved
@@ -4,11 +4,6 @@
 import { useAuth } from '../hooks/useAuth';
 import { AppState, AppAction, AppNotification, AppContextType } from './AppContextTypes';
 
-<<<<<<< HEAD
-// Create the context
-const AppContext = createContext<AppContextType | undefined>(undefined);
-=======
->>>>>>> 9f76c8b8
 
 // Initial State
 const initialState: AppState = {
