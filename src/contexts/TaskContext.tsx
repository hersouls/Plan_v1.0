import React, { useReducer, useEffect } from 'react';
import { Task, TaskStatus, CreateTaskInput, UpdateTaskInput } from '../types/task';
import { taskService } from '../lib/firestore';
import { useApp } from '../hooks/useApp';
import { useAuth } from '../hooks/useAuth';
import { 
  TaskState, 
  TaskFilters, 
  TaskSortBy, 
  TaskStats, 
  TaskAction, 
  initialState 
} from '../types/taskContext';
import { TaskContext, TaskContextType } from './TaskContextTypes';

// Helper function to calculate stats
const calculateStats = (tasks: Task[]): TaskStats => {
  const now = new Date();
  const today = new Date(now.getFullYear(), now.getMonth(), now.getDate());
  const weekFromNow = new Date(now.getTime() + 7 * 24 * 60 * 60 * 1000);

  const total = tasks.length;
  const completed = tasks.filter(task => task.status === 'completed').length;
  const pending = tasks.filter(task => task.status === 'pending').length;
  const inProgress = tasks.filter(task => task.status === 'in_progress').length;
  
  const overdue = tasks.filter(task => 
    task.dueDate && 
    (task.dueDate instanceof Date ? task.dueDate : new Date(task.dueDate.toDate ? task.dueDate.toDate() : task.dueDate)) < today && 
    task.status !== 'completed'
  ).length;
  
  const dueToday = tasks.filter(task => {
    if (!task.dueDate) return false;
    const dueDate = task.dueDate instanceof Date ? task.dueDate : new Date(task.dueDate.toDate ? task.dueDate.toDate() : task.dueDate);
    return dueDate.toDateString() === today.toDateString();
  }).length;
  
  const dueThisWeek = tasks.filter(task => {
    if (!task.dueDate) return false;
    const dueDate = task.dueDate instanceof Date ? task.dueDate : new Date(task.dueDate.toDate ? task.dueDate.toDate() : task.dueDate);
    return dueDate >= today && dueDate <= weekFromNow;
  }).length;
  
  const completionRate = total > 0 ? Math.round((completed / total) * 100) : 0;

  return {
    total,
    completed,
    pending,
    inProgress,
    overdue,
    dueToday,
    dueThisWeek,
    completionRate,
  };
};

// Helper function to filter and sort tasks
const applyFiltersAndSort = (
  tasks: Task[],
  filters: TaskFilters,
  sortBy: TaskSortBy,
  sortOrder: 'asc' | 'desc',
  showCompleted: boolean
): Task[] => {
  let filteredTasks = [...tasks];

  // Apply show completed filter
  if (!showCompleted) {
    filteredTasks = filteredTasks.filter(task => task.status !== 'completed');
  }

  // Apply status filter
  if (filters.status && filters.status.length > 0) {
    filteredTasks = filteredTasks.filter(task => filters.status!.includes(task.status));
  }

  // Apply assignee filter
  if (filters.assigneeId && filters.assigneeId.length > 0) {
    filteredTasks = filteredTasks.filter(task => filters.assigneeId!.includes(task.assigneeId));
  }

  // Apply priority filter
  if (filters.priority && filters.priority.length > 0) {
    filteredTasks = filteredTasks.filter(task => filters.priority!.includes(task.priority));
  }

  // Apply category filter
  if (filters.category && filters.category.length > 0) {
    filteredTasks = filteredTasks.filter(task => filters.category!.includes(task.category));
  }

  // Apply date range filter
  if (filters.dateRange) {
    const { start, end } = filters.dateRange;
    filteredTasks = filteredTasks.filter(task => {
      if (!task.dueDate) return false;
      const dueDate = task.dueDate instanceof Date ? task.dueDate : new Date(task.dueDate.toDate ? task.dueDate.toDate() : task.dueDate);
      return dueDate >= start && dueDate <= end;
    });
  }

  // Apply search query filter
  if (filters.searchQuery.trim()) {
    const query = filters.searchQuery.toLowerCase();
    filteredTasks = filteredTasks.filter(task =>
      task.title.toLowerCase().includes(query) ||
      task.description?.toLowerCase().includes(query) ||
      task.tags.some(tag => tag.toLowerCase().includes(query))
    );
  }

  // Apply tags filter
  if (filters.tags && filters.tags.length > 0) {
    filteredTasks = filteredTasks.filter(task =>
      filters.tags!.some(tag => task.tags.includes(tag))
    );
  }

  // Apply sorting
  filteredTasks.sort((a, b) => {
    let aValue: number | string;
    let bValue: number | string;

    switch (sortBy) {
      case 'dueDate':
        aValue = a.dueDate ? (a.dueDate instanceof Date ? a.dueDate : new Date(a.dueDate.toDate ? a.dueDate.toDate() : a.dueDate)).getTime() : Infinity;
        bValue = b.dueDate ? (b.dueDate instanceof Date ? b.dueDate : new Date(b.dueDate.toDate ? b.dueDate.toDate() : b.dueDate)).getTime() : Infinity;
        break;
      case 'priority': {
        const priorityOrder: Record<string, number> = { high: 3, medium: 2, low: 1 };
        aValue = priorityOrder[a.priority] || 0;
        bValue = priorityOrder[b.priority] || 0;
        break;
      }
      case 'createdAt':
        aValue = (a.createdAt instanceof Date ? a.createdAt : new Date(a.createdAt.toDate ? a.createdAt.toDate() : a.createdAt)).getTime();
        bValue = (b.createdAt instanceof Date ? b.createdAt : new Date(b.createdAt.toDate ? b.createdAt.toDate() : b.createdAt)).getTime();
        break;
      case 'title':
        aValue = a.title.toLowerCase();
        bValue = b.title.toLowerCase();
        break;
      case 'status': {
        const statusOrder: Record<string, number> = { pending: 1, in_progress: 2, completed: 3 };
        aValue = statusOrder[a.status] || 0;
        bValue = statusOrder[b.status] || 0;
        break;
      }
      default:
        return 0;
    }

    if (typeof aValue === 'number' && typeof bValue === 'number') {
      if (aValue < bValue) return sortOrder === 'asc' ? -1 : 1;
      if (aValue > bValue) return sortOrder === 'asc' ? 1 : -1;
    } else if (typeof aValue === 'string' && typeof bValue === 'string') {
      if (aValue < bValue) return sortOrder === 'asc' ? -1 : 1;
      if (aValue > bValue) return sortOrder === 'asc' ? 1 : -1;
    }
    return 0;
  });

  return filteredTasks;
};

// Reducer
function taskReducer(state: TaskState, action: TaskAction): TaskState {
  switch (action.type) {
    case 'SET_TASKS': {
      const tasks = action.payload;
      const filteredTasks = applyFiltersAndSort(
        tasks,
        state.filters,
        state.sortBy,
        state.sortOrder,
        state.showCompleted
      );
      const stats = calculateStats(tasks);

      return {
        ...state,
        tasks,
        filteredTasks,
        stats,
      };
    }

    case 'ADD_TASK': {
      const tasks = [...state.tasks, action.payload];
      const filteredTasks = applyFiltersAndSort(
        tasks,
        state.filters,
        state.sortBy,
        state.sortOrder,
        state.showCompleted
      );
      const stats = calculateStats(tasks);

      return {
        ...state,
        tasks,
        filteredTasks,
        stats,
      };
    }

    case 'UPDATE_TASK': {
      const tasks = state.tasks.map(task =>
        task.id === action.payload.id
          ? { ...task, ...action.payload.updates }
          : task
      );
      const filteredTasks = applyFiltersAndSort(
        tasks,
        state.filters,
        state.sortBy,
        state.sortOrder,
        state.showCompleted
      );
      const stats = calculateStats(tasks);

      // Update selected task if it was the one that changed
      const selectedTask = state.selectedTask && state.selectedTask.id === action.payload.id
        ? { ...state.selectedTask, ...action.payload.updates }
        : state.selectedTask;

      return {
        ...state,
        tasks,
        filteredTasks,
        stats,
        selectedTask,
      };
    }

    case 'REMOVE_TASK': {
      const tasks = state.tasks.filter(task => task.id !== action.payload);
      const filteredTasks = applyFiltersAndSort(
        tasks,
        state.filters,
        state.sortBy,
        state.sortOrder,
        state.showCompleted
      );
      const stats = calculateStats(tasks);

      // Clear selected task if it was the one that was removed
      const selectedTask = state.selectedTask && state.selectedTask.id === action.payload
        ? null
        : state.selectedTask;
      const selectedTaskId = state.selectedTaskId === action.payload
        ? null
        : state.selectedTaskId;

      return {
        ...state,
        tasks,
        filteredTasks,
        stats,
        selectedTask,
        selectedTaskId,
      };
    }

    case 'SET_SELECTED_TASK':
      return {
        ...state,
        selectedTask: action.payload.task,
        selectedTaskId: action.payload.taskId ?? action.payload.task?.id ?? null,
      };

    case 'SET_FILTERS': {
      const filters = { ...state.filters, ...action.payload };
      const filteredTasks = applyFiltersAndSort(
        state.tasks,
        filters,
        state.sortBy,
        state.sortOrder,
        state.showCompleted
      );

      return {
        ...state,
        filters,
        filteredTasks,
      };
    }

    case 'CLEAR_FILTERS': {
<<<<<<< HEAD
      const filters = initialState.filters;
=======
      const filters = initialState.filters; // Use initialState.filters directly
>>>>>>> dfd5f95d
      const filteredTasks = applyFiltersAndSort(
        state.tasks,
        filters,
        state.sortBy,
        state.sortOrder,
        state.showCompleted
      );

      return {
        ...state,
        filters,
        filteredTasks,
      };
    }

    case 'SET_SORT': {
      const { sortBy, sortOrder = state.sortOrder } = action.payload;
      const filteredTasks = applyFiltersAndSort(
        state.tasks,
        state.filters,
        sortBy,
        sortOrder,
        state.showCompleted
      );

      return {
        ...state,
        sortBy,
        sortOrder,
        filteredTasks,
      };
    }

    case 'SET_VIEW_MODE':
      return {
        ...state,
        viewMode: action.payload,
      };

    case 'TOGGLE_SHOW_COMPLETED': {
      const showCompleted = !state.showCompleted;
      const filteredTasks = applyFiltersAndSort(
        state.tasks,
        state.filters,
        state.sortBy,
        state.sortOrder,
        showCompleted
      );

      return {
        ...state,
        showCompleted,
        filteredTasks,
      };
    }

    case 'SET_SHOW_COMPLETED': {
      const showCompleted = action.payload;
      const filteredTasks = applyFiltersAndSort(
        state.tasks,
        state.filters,
        state.sortBy,
        state.sortOrder,
        showCompleted
      );

      return {
        ...state,
        showCompleted,
        filteredTasks,
      };
    }

    case 'SET_LOADING':
      return {
        ...state,
        loading: action.payload,
      };

    case 'SET_ERROR':
      return {
        ...state,
        error: action.payload,
      };

    case 'APPLY_FILTERS_AND_SORT': {
      const filteredTasks = applyFiltersAndSort(
        state.tasks,
        state.filters,
        state.sortBy,
        state.sortOrder,
        state.showCompleted
      );

      return {
        ...state,
        filteredTasks,
      };
    }

    default:
      return state;
  }
}



// Task Provider Component
function TaskProvider({ children }: { children: React.ReactNode }) {
  const [state, dispatch] = useReducer(taskReducer, initialState);
  const { user } = useApp();
  const { state: appState } = useApp();

  // Subscribe to tasks for current group
  useEffect(() => {
    if (!user || !appState.currentGroupId) {
      dispatch({ type: 'SET_TASKS', payload: [] });
      return;
    }

    dispatch({ type: 'SET_LOADING', payload: true });
    dispatch({ type: 'SET_ERROR', payload: null });

    const unsubscribe = taskService.subscribeToGroupTasks(
      appState.currentGroupId, 
      (tasks) => {
        try {
          dispatch({ type: 'SET_TASKS', payload: tasks });
          dispatch({ type: 'SET_LOADING', payload: false });
        } catch (_error) {
          dispatch({ type: 'SET_ERROR', payload: '할일 목록을 처리하는 중 오류가 발생했습니다.' });
          dispatch({ type: 'SET_LOADING', payload: false });
        }
      },
      (error) => {
        dispatch({ type: 'SET_ERROR', payload: '할일 목록을 불러오는 중 오류가 발생했습니다.' });
        dispatch({ type: 'SET_LOADING', payload: false });
      }
    );

    return unsubscribe;
  }, [user, appState.currentGroupId]);

  // Task operations
  const createTask = async (data: Omit<CreateTaskInput, 'userId' | 'groupId'>) => {
    if (!user || !appState.currentGroupId) {
      throw new Error('사용자 정보 또는 그룹 정보가 없습니다.');
    }

    try {
      const fullTaskData: CreateTaskInput = {
        ...data,
        userId: user.uid,
        groupId: appState.currentGroupId,
        assigneeId: data.assigneeId || user.uid
      };
      
      await taskService.createTask(fullTaskData);
    } catch (_error) {
      dispatch({ type: 'SET_ERROR', payload: '할일을 생성하는 중 오류가 발생했습니다.' });
      throw _error;
    }
  };

  const updateTask = async (taskId: string, updates: UpdateTaskInput) => {
    try {
      await taskService.updateTask(taskId, updates);
    } catch (_error) {
      dispatch({ type: 'SET_ERROR', payload: '할일을 업데이트하는 중 오류가 발생했습니다.' });
      throw _error;
    }
  };

  const deleteTask = async (taskId: string) => {
    try {
      await taskService.deleteTask(taskId);
    } catch (_error) {
      dispatch({ type: 'SET_ERROR', payload: '할일을 삭제하는 중 오류가 발생했습니다.' });
      throw _error;
    }
  };

  const toggleTaskStatus = async (taskId: string) => {
    const task = state.tasks.find(t => t.id === taskId);
    if (!task || !user) return;

    const newStatus: TaskStatus = task.status === 'completed' ? 'pending' : 'completed';
    const updates: UpdateTaskInput = {
      status: newStatus,
      ...(newStatus === 'completed' && {
        completedAt: new Date(),
        completedBy: user.uid
      }),
      ...(newStatus === 'pending' && {
        completedAt: undefined,
        completedBy: undefined
      })
    };

    try {
      await updateTask(taskId, updates);
    // eslint-disable-next-line @typescript-eslint/no-unused-vars
    } catch (_error) {
      dispatch({ type: 'SET_ERROR', payload: '할일 상태를 변경하는 중 오류가 발생했습니다.' });
    }
  };

  // Task selection
  const selectTask = (task: Task | null, taskId?: string) => {
    dispatch({ type: 'SET_SELECTED_TASK', payload: { task, taskId } });
  };

  // Filtering and sorting
  const setFilters = (filters: Partial<TaskFilters>) => {
    dispatch({ type: 'SET_FILTERS', payload: filters });
  };

  const clearFilters = () => {
    dispatch({ type: 'CLEAR_FILTERS' });
  };

  const setSort = (sortBy: TaskSortBy, sortOrder?: 'asc' | 'desc') => {
    dispatch({ type: 'SET_SORT', payload: { sortBy, sortOrder } });
  };

  // View options
  const setViewMode = (mode: 'list' | 'grid' | 'calendar') => {
    dispatch({ type: 'SET_VIEW_MODE', payload: mode });
  };

  const toggleShowCompleted = () => {
    dispatch({ type: 'TOGGLE_SHOW_COMPLETED' });
  };

  const setShowCompleted = (show: boolean) => {
    dispatch({ type: 'SET_SHOW_COMPLETED', payload: show });
  };

  // Utility functions
  const getTodayTasks = () => {
    const today = new Date().toISOString().split('T')[0];
    return state.tasks.filter(task => {
      if (!task.dueDate) return false;
      const taskDate = (task.dueDate instanceof Date ? task.dueDate : new Date(task.dueDate.toDate ? task.dueDate.toDate() : task.dueDate)).toISOString().split('T')[0];
      return taskDate === today;
    });
  };

  const getUpcomingTasks = (days: number = 7) => {
    const now = new Date();
    const futureDate = new Date(now.getTime() + days * 24 * 60 * 60 * 1000);
    
    return state.tasks.filter(task => {
      if (!task.dueDate) return false;
      const taskDate = task.dueDate instanceof Date ? task.dueDate : new Date(task.dueDate.toDate ? task.dueDate.toDate() : task.dueDate);
      return taskDate > now && taskDate <= futureDate;
    });
  };

  const getOverdueTasks = () => {
    const now = new Date();
    return state.tasks.filter(task => {
      if (!task.dueDate || task.status === 'completed') return false;
      return (task.dueDate instanceof Date ? task.dueDate : new Date(task.dueDate.toDate ? task.dueDate.toDate() : task.dueDate)) < now;
    });
  };

  const getTasksByStatus = (status: TaskStatus) => {
    return state.tasks.filter(task => task.status === status);
  };

  const refreshTasks = async () => {
    if (!user || !appState.currentGroupId) return;

    try {
      dispatch({ type: 'SET_LOADING', payload: true });
      // The subscription will automatically refresh the data
    // eslint-disable-next-line @typescript-eslint/no-unused-vars
    } catch (_error) {
      dispatch({ type: 'SET_ERROR', payload: '할일 목록을 새로고침하는 중 오류가 발생했습니다.' });
    }
  };

  const value: TaskContextType = {
    state,
    
    // Task operations
    createTask,
    updateTask,
    deleteTask,
    toggleTaskStatus,
    
    // Task selection
    selectTask,
    
    // Filtering and sorting
    setFilters,
    clearFilters,
    setSort,
    
    // View options
    setViewMode,
    toggleShowCompleted,
    setShowCompleted,
    
    // Utility functions
    getTodayTasks,
    getUpcomingTasks,
    getOverdueTasks,
    getTasksByStatus,
    refreshTasks,
  };

  return (
    <TaskContext.Provider value={value}>
      {children}
    </TaskContext.Provider>
  );
}
<|MERGE_RESOLUTION|>--- conflicted
+++ resolved
@@ -289,11 +289,6 @@
     }
 
     case 'CLEAR_FILTERS': {
-<<<<<<< HEAD
-      const filters = initialState.filters;
-=======
-      const filters = initialState.filters; // Use initialState.filters directly
->>>>>>> dfd5f95d
       const filteredTasks = applyFiltersAndSort(
         state.tasks,
         filters,
