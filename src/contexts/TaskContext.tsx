--- conflicted
+++ resolved
@@ -19,11 +19,6 @@
   getUpcomingTasks as getUpcomingTasksUtil, 
   getOverdueTasks as getOverdueTasksUtil, 
   getTasksByStatus as getTasksByStatusUtil 
-<<<<<<< HEAD
-} from './TaskContextUtils';
-=======
-} from '../utils/taskUtils';
->>>>>>> edd0bdce
 
 // Helper function to calculate stats
 const calculateStats = (tasks: Task[]): TaskStats => {
