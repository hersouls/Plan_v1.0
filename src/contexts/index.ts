--- conflicted
+++ resolved
@@ -20,11 +20,4 @@
   TaskFilters, 
   TaskSortBy, 
   TaskStats, 
-  TaskAction 
-<<<<<<< HEAD
-} from '../types/taskContext';
-export type { DataContextType } from './DataContextTypes';
-export type { TaskContextType } from './TaskContextTypes';
-=======
-} from './TaskContext';
->>>>>>> 7e2961ac
+  TaskAction 