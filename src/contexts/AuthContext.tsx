import {
  createUserWithEmailAndPassword,
  signInAnonymously as firebaseSignInAnonymously,
  signInWithEmailAndPassword as firebaseSignInWithEmailAndPassword,
  signOut as firebaseSignOut,
  updatePassword as firebaseUpdatePassword,
  GithubAuthProvider,
  GoogleAuthProvider,
  onAuthStateChanged,
  sendPasswordResetEmail,
  signInWithPopup,
  updateProfile,
} from 'firebase/auth';
import { serverTimestamp } from 'firebase/firestore';
import React, { useEffect, useState } from 'react';
import { fcmService } from '../lib/fcm';
import { auth } from '../lib/firebase';
import { userService } from '../lib/firestore';
import { ExtendedUser } from '../types/auth';
import { User } from '../types/user';
<<<<<<< HEAD
import { AuthContext } from './AuthContextDef';
=======
import { AuthContextType } from './AuthContextTypes';

export const AuthContext = createContext<AuthContextType | undefined>(undefined);
>>>>>>> df79e632

export function AuthProvider({ children }: { children: React.ReactNode }) {
  const [user, setUser] = useState<ExtendedUser | null>(null);
  const [userProfile, setUserProfile] = useState<User | null>(null);
  const [loading, setLoading] = useState(true);
  const [error, setError] = useState<string | null>(null);
  const [authInitialized, setAuthInitialized] = useState(false);

  // Create initial user profile
  const createUserProfile = async (user: ExtendedUser) => {
    try {
        // Add safety check for userService
      if (!userService || typeof userService.getUserProfile !== 'function') {
        return;
      }

      const existingProfile = await userService.getUserProfile(user.uid);
      if (!existingProfile) {
        const initialProfile: Partial<User> = {
          displayName: user.displayName || user.email || 'Unknown User',
          email: user.email || '',
          // Only include avatar if photoURL exists and is not null/undefined
          ...(user.photoURL ? { photoURL: user.photoURL } : {}),
          groupIds: [],
          preferences: {
            theme: 'system',
            language: 'ko',
            timezone: 'Asia/Seoul',
            dateFormat: 'YYYY-MM-DD',
            timeFormat: '24h',
            weekStartsOn: 1,
            notifications: {
              push: true,
              taskReminders: true,
              taskAssignments: true,
              taskCompletions: true,
              taskComments: true,
              dailySummary: true,
              weeklyReport: true,
            },
            defaultTaskSettings: {
              priority: 'medium',
              category: 'household',
              reminderTime: '1h',
            },
            privacy: {
              profileVisible: true,
              activityVisible: true,
              statsVisible: true,
              showOnlineStatus: true,
              showLastSeen: true,
              showTaskActivity: true,
            },
          },
          stats: {
            totalTasksCreated: 0,
            totalTasksCompleted: 0,
            totalTasksAssigned: 0,
            currentStreak: 0,
            longestStreak: 0,
            completionRate: 0,
          },
          badges: [],
          achievements: [],
          points: 0,
          level: 1,
          loginCount: 1,
        };

        await userService.createOrUpdateUserProfile(user.uid, initialProfile);
      } else {
        // Update login count and last login with safe data
        const updateData: Partial<User> = {
          loginCount: ((existingProfile as { loginCount?: number }).loginCount || 0) + 1,
          lastLoginAt: serverTimestamp(),
          lastLoginTime: serverTimestamp(), // 추가: 최근 로그인 시간
          lastSignInTime: serverTimestamp(), // 추가: 최근 로그인 시간 (다른 필드명)
          updatedAt: serverTimestamp(), // 추가: 업데이트 시간
          // Only update photoURL if it's not undefined/null
          ...(user.photoURL && { photoURL: user.photoURL }),
        };

        await userService.createOrUpdateUserProfile(user.uid, updateData);
      }
    } catch {
        // Handle error silently
      }
  };

  useEffect(() => {
    // Firebase auth 객체가 제대로 초기화되었는지 확인
    if (!auth) {
      setLoading(false);
      setError('Firebase 인증 서비스를 초기화할 수 없습니다.');
      return;
    }

    setAuthInitialized(true);
    let profileUnsubscribe: (() => void) | null = null;
    let isSubscribed = true;
    let authUnsubscribe: (() => void) | null = null;

    const setupAuthListener = () => {
      try {
        authUnsubscribe = onAuthStateChanged(
          auth,
          async (user: ExtendedUser | null) => {

            if (!isSubscribed) return;

            setUser(user);

            if (user) {
              try {
                // Create or update user profile
                await createUserProfile(user);

                if (!isSubscribed) return;

                // Initialize FCM for notifications
                try {
<<<<<<< HEAD
                  await fcmService.initialize(user.uid);
                } catch {
                  // Handle error silently
=======
                  const success = await fcmService.initialize(user.uid);
                  if (success) {
                    // FCM initialized successfully
                  }
                } catch {
                  // Handle error silently
                  // FCM initialization error - can be ignored in production
>>>>>>> df79e632
                }

                if (!isSubscribed) return;

                // 실시간 구독 대신 일회성 데이터 읽기 사용 (assertion 에러 방지)
                try {
                  const profile = await userService.getUserProfile(user.uid);
                  if (isSubscribed) {
                    setUserProfile(profile);
                  }
                } catch {
                  if (isSubscribed) {
                    setUserProfile(null);
                  }
                }

                // 실시간 프로필 구독 추가
                try {
                  profileUnsubscribe = userService.subscribeToUserProfile(
                    user.uid,
                    (profile) => {
                      if (isSubscribed) {
                        setUserProfile(profile);
                      }
                    },
<<<<<<< HEAD
                    () => {
                      // Handle error silently
=======
                    (error) => {
                      // Profile subscription error - can be ignored in production
>>>>>>> df79e632
                    }
                  );
                } catch {
                  // Handle error silently
<<<<<<< HEAD
                }
              } catch {
                // Handle error silently
=======
                  // Profile subscription setup error - can be ignored in production
                }
              } catch {
                // Handle error silently
                // Auth state change handler error - can be ignored in production
>>>>>>> df79e632
              }
            } else {
              setUserProfile(null);
              if (profileUnsubscribe) {
                try {
                  profileUnsubscribe();
                } catch {
                  // Handle error silently
<<<<<<< HEAD
=======
                  // Profile unsubscribe error - can be ignored in production
>>>>>>> df79e632
                }
                profileUnsubscribe = null;
              }
            }

            if (isSubscribed) {
              setLoading(false);
            }
          }
        );
      } catch {
        if (isSubscribed) {
          setLoading(false);
        }
      }
    };

    setupAuthListener();

    return () => {
      isSubscribed = false;

      if (authUnsubscribe) {
        try {
          authUnsubscribe();
        } catch {
          // Handle error silently
<<<<<<< HEAD
=======
          // Auth unsubscribe error - can be ignored in production
>>>>>>> df79e632
        }
      }

      if (profileUnsubscribe) {
        try {
          profileUnsubscribe();
        } catch {
          // Handle error silently
<<<<<<< HEAD
=======
          // Profile unsubscribe error - can be ignored in production
>>>>>>> df79e632
        }
      }
    };
  }, []);

  const signInAnonymously = async () => {
    try {
      setError(null);
      setLoading(true);
      await firebaseSignInAnonymously(auth);
    } catch (err) {
      setError(
        err instanceof Error ? err.message : '익명 로그인에 실패했습니다.'
      );
    } finally {
      setLoading(false);
    }
  };

  const signInWithEmailAndPassword = async (
    email: string,
    password: string
  ) => {
    try {
      setError(null);
      setLoading(true);
      await firebaseSignInWithEmailAndPassword(auth, email, password);
    } catch (err) {
      setError(
        err instanceof Error ? err.message : '이메일 로그인에 실패했습니다.'
      );
      throw err;
    } finally {
      setLoading(false);
    }
  };

  const signUpWithEmailAndPassword = async (
    email: string,
    password: string,
    displayName?: string
  ) => {
    try {
      setError(null);
      setLoading(true);
      const result = await createUserWithEmailAndPassword(
        auth,
        email,
        password
      );

      // 사용자 프로필에 displayName 설정
      if (displayName && result.user) {
        await updateProfile(result.user, {
          displayName: displayName,
        });
      }

      return result;
    } catch (err) {
      setError(err instanceof Error ? err.message : '회원가입에 실패했습니다.');
      throw err;
    } finally {
      setLoading(false);
    }
  };

  const resetPassword = async (email: string) => {
    try {
      setError(null);
      await sendPasswordResetEmail(auth, email);
    } catch (err) {
      setError(
        err instanceof Error ? err.message : '비밀번호 재설정에 실패했습니다.'
      );
      throw err;
    }
  };

  const signInWithGoogle = async () => {
    try {
      setError(null);
      setLoading(true);
      const provider = new GoogleAuthProvider();
      await signInWithPopup(auth, provider);
    } catch (err) {
      setError(
        err instanceof Error ? err.message : 'Google 로그인에 실패했습니다.'
      );
      throw err;
    } finally {
      setLoading(false);
    }
  };

  const signInWithGithub = async () => {
    try {
      setError(null);
      setLoading(true);
      const provider = new GithubAuthProvider();
      await signInWithPopup(auth, provider);
    } catch (err) {
      setError(
        err instanceof Error ? err.message : 'GitHub 로그인에 실패했습니다.'
      );
      throw err;
    } finally {
      setLoading(false);
    }
  };

  const signOut = async () => {
    try {
      setError(null);
      await firebaseSignOut(auth);
      return { success: true };
    } catch (err) {
      const errorMessage =
        err instanceof Error ? err.message : '로그아웃에 실패했습니다.';
      setError(errorMessage);
      return { success: false, error: errorMessage };
    }
  };

  // Update user profile
  const updateUserProfile = async (updates: Partial<User>) => {
    if (!user) throw new Error('User not authenticated');

    await userService.createOrUpdateUserProfile(user.uid, updates);
      // 프로필 업데이트 후 사용자 프로필 새로고침
      await refreshUserProfile();
    
  };

  // Refresh user profile from Firestore
  const refreshUserProfile = async () => {
    if (!user?.uid) return;

    try {
      const profile = await userService.getUserProfile(user.uid);
      setUserProfile(profile);
    } catch {
        // Handle error silently
      }
  };

  // Update user password
  const updatePassword = async (newPassword: string) => {
    if (!user) throw new Error('User not authenticated');

    try {
      setError(null);
      setLoading(true);
      await firebaseUpdatePassword(user, newPassword);
    } catch (err) {
      const errorMessage =
        err instanceof Error
          ? err.message
          : '비밀번호 업데이트에 실패했습니다.';
      setError(errorMessage);
      throw err;
    } finally {
      setLoading(false);
    }
  };

  const value: AuthContextType = {
    user,
    userProfile,
    loading,
    error,
    signInAnonymously,
    signInWithEmailAndPassword,
    signUpWithEmailAndPassword,
    signInWithGoogle,
    signInWithGithub,
    resetPassword,
    updatePassword,
    signOut,
    updateUserProfile,
    refreshUserProfile,
  };

  // Firebase auth가 초기화되지 않은 경우 로딩 화면 표시
  if (!authInitialized) {
    return (
      <div className="min-h-screen flex items-center justify-center">
        <div className="text-center">
          <h1 className="text-xl font-bold text-blue-600 mb-2">초기화 중...</h1>
          <p style={{ color: 'var(--semantic-text-secondary)' }}>
            Firebase 인증 서비스를 초기화하고 있습니다.
          </p>
        </div>
      </div>
    );
  }

  return <AuthContext.Provider value={value}>{children}</AuthContext.Provider>;
}<|MERGE_RESOLUTION|>--- conflicted
+++ resolved
@@ -18,13 +18,6 @@
 import { userService } from '../lib/firestore';
 import { ExtendedUser } from '../types/auth';
 import { User } from '../types/user';
-<<<<<<< HEAD
-import { AuthContext } from './AuthContextDef';
-=======
-import { AuthContextType } from './AuthContextTypes';
-
-export const AuthContext = createContext<AuthContextType | undefined>(undefined);
->>>>>>> df79e632
 
 export function AuthProvider({ children }: { children: React.ReactNode }) {
   const [user, setUser] = useState<ExtendedUser | null>(null);
@@ -146,19 +139,6 @@
 
                 // Initialize FCM for notifications
                 try {
-<<<<<<< HEAD
-                  await fcmService.initialize(user.uid);
-                } catch {
-                  // Handle error silently
-=======
-                  const success = await fcmService.initialize(user.uid);
-                  if (success) {
-                    // FCM initialized successfully
-                  }
-                } catch {
-                  // Handle error silently
-                  // FCM initialization error - can be ignored in production
->>>>>>> df79e632
                 }
 
                 if (!isSubscribed) return;
@@ -184,28 +164,10 @@
                         setUserProfile(profile);
                       }
                     },
-<<<<<<< HEAD
-                    () => {
-                      // Handle error silently
-=======
-                    (error) => {
-                      // Profile subscription error - can be ignored in production
->>>>>>> df79e632
                     }
                   );
                 } catch {
                   // Handle error silently
-<<<<<<< HEAD
-                }
-              } catch {
-                // Handle error silently
-=======
-                  // Profile subscription setup error - can be ignored in production
-                }
-              } catch {
-                // Handle error silently
-                // Auth state change handler error - can be ignored in production
->>>>>>> df79e632
               }
             } else {
               setUserProfile(null);
@@ -214,10 +176,6 @@
                   profileUnsubscribe();
                 } catch {
                   // Handle error silently
-<<<<<<< HEAD
-=======
-                  // Profile unsubscribe error - can be ignored in production
->>>>>>> df79e632
                 }
                 profileUnsubscribe = null;
               }
@@ -245,10 +203,6 @@
           authUnsubscribe();
         } catch {
           // Handle error silently
-<<<<<<< HEAD
-=======
-          // Auth unsubscribe error - can be ignored in production
->>>>>>> df79e632
         }
       }
 
@@ -257,10 +211,6 @@
           profileUnsubscribe();
         } catch {
           // Handle error silently
-<<<<<<< HEAD
-=======
-          // Profile unsubscribe error - can be ignored in production
->>>>>>> df79e632
         }
       }
     };
