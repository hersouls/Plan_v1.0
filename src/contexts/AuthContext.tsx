--- conflicted
+++ resolved
@@ -138,14 +138,7 @@
 
                 if (!isSubscribed) return;
 
-<<<<<<< HEAD
-=======
-                // Initialize FCM for notifications
-                // TODO: Add FCM initialization logic here
-
-                if (!isSubscribed) return;
-
->>>>>>> b2f75f6c
+
                 // 실시간 구독 대신 일회성 데이터 읽기 사용 (assertion 에러 방지)
                 try {
                   const profile = await userService.getUserProfile(user.uid);
@@ -171,12 +164,10 @@
                 } catch (error) {
                   // Handle error silently
                 }
-<<<<<<< HEAD
               } catch {
                 // Handle error silently
               }
-=======
->>>>>>> b2f75f6c
+
             } else {
               setUserProfile(null);
               if (profileUnsubscribe) {
