--- conflicted
+++ resolved
@@ -39,34 +39,12 @@
   // Create initial user profile
   const createUserProfile = async (user: ExtendedUser) => {
     try {
-<<<<<<< HEAD
-              if (import.meta.env.DEV) {
-          // Development mode logging
-          console.log('Creating user profile for:', user.uid);
-        }
-=======
-      if (import.meta.env.DEV) {
-        console.log('Creating user profile for:', user.uid);
-      }
->>>>>>> e3d3759f
-
         // Add safety check for userService
       if (!userService || typeof userService.getUserProfile !== 'function') {
         return;
       }
 
       const existingProfile = await userService.getUserProfile(user.uid);
-<<<<<<< HEAD
-              if (import.meta.env.DEV) {
-          // Development mode logging
-          console.log('User profile exists:', existingProfile ? 'yes' : 'no');
-        }
-=======
-      if (import.meta.env.DEV) {
-        console.log('Existing profile found:', !!existingProfile);
-      }
->>>>>>> e3d3759f
-
       if (!existingProfile) {
         const initialProfile: Partial<User> = {
           displayName: user.displayName || user.email || 'Unknown User',
@@ -157,15 +135,6 @@
         authUnsubscribe = onAuthStateChanged(
           auth,
           async (user: ExtendedUser | null) => {
-<<<<<<< HEAD
-            if (false) {
-        // Empty block
-      }
-=======
-            if (import.meta.env.DEV) {
-              console.log('Auth state changed:', user?.uid);
-            }
->>>>>>> e3d3759f
 
             if (!isSubscribed) return;
 
@@ -182,15 +151,7 @@
                 try {
                   const success = await fcmService.initialize(user.uid);
                   if (success) {
-<<<<<<< HEAD
-                    if (false) {
-        // Empty block
-      }
-=======
-                    if (import.meta.env.DEV) {
-                      console.log('FCM initialized successfully');
-                    }
->>>>>>> e3d3759f
+
                   }
                 } catch (error) {
                   // Handle error silently
@@ -205,15 +166,7 @@
                 try {
                   const profile = await userService.getUserProfile(user.uid);
                   if (isSubscribed) {
-<<<<<<< HEAD
-                    if (false) {
-        // Empty block
-      }
-=======
-                    if (import.meta.env.DEV) {
-                      console.log('User profile loaded:', profile?.displayName);
-                    }
->>>>>>> e3d3759f
+
                     setUserProfile(profile);
                   }
                 } catch (profileError) {
@@ -228,15 +181,7 @@
                     user.uid,
                     (profile) => {
                       if (isSubscribed) {
-<<<<<<< HEAD
-                        if (false) {
-        // Empty block
-      }
-=======
-                        if (import.meta.env.DEV) {
-                          console.log('User profile updated:', profile?.displayName);
-                        }
->>>>>>> e3d3759f
+
                         setUserProfile(profile);
                       }
                     },
