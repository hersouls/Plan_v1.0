// PWA utilities for service worker registration and management
export interface PWAInstallPrompt extends Event {
  prompt(): Promise<void>;
  userChoice: Promise<{ outcome: 'accepted' | 'dismissed' }>;
}

export interface ServiceWorkerStatus {
  isSupported: boolean;
  isRegistered: boolean;
  isControlling: boolean;
  registration: ServiceWorkerRegistration | null;
}

export class PWAManager {
  private installPrompt: PWAInstallPrompt | null = null;
  private registration: ServiceWorkerRegistration | null = null;

  constructor() {
    this.init();
  }

  private async init() {
    // Listen for install prompt
    this.listenForInstallPrompt();

    // Register service worker
    if ('serviceWorker' in navigator) {
      try {
        await this.registerServiceWorker();
      } catch {
        // Handle error silently
      }
    }
  }

  private listenForInstallPrompt() {
    window.addEventListener('beforeinstallprompt', event => {
      // Prevent the default install prompt
      event.preventDefault();

      // Store the event for later use
      this.installPrompt = event as PWAInstallPrompt;

      // Dispatch custom event
      window.dispatchEvent(new CustomEvent('pwa-install-available'));
    });
  }

  async registerServiceWorker(): Promise<ServiceWorkerRegistration | null> {
    if (!('serviceWorker' in navigator)) {
      return null;
    }

    try {
      const registration = await navigator.serviceWorker.register('/sw.js', {
        scope: '/',
      });

      this.registration = registration;

      // Listen for updates
      registration.addEventListener('updatefound', () => {
        const newWorker = registration.installing;
        if (newWorker) {
          newWorker.addEventListener('statechange', () => {
            if (
              newWorker.state === 'installed' &&
              navigator.serviceWorker.controller
            ) {
              window.dispatchEvent(
                new CustomEvent('sw-update-available', {
                  detail: { registration },
                })
              );
            }
          });
        }
      });

      return registration;
    } catch {
      return null;
    }
  }

  async promptInstall(): Promise<boolean> {
    if (!this.installPrompt) {
      return false;
    }

    try {
      // Show the install prompt
      await this.installPrompt.prompt();

      // Wait for user response
      const result = await this.installPrompt.userChoice;

      // Clear the stored prompt
      this.installPrompt = null;

      return result.outcome === 'accepted';
    } catch {
      return false;
    }
  }

  isInstallable(): boolean {
    return this.installPrompt !== null;
  }

  isStandalone(): boolean {
    return (
      window.matchMedia('(display-mode: standalone)').matches ||
      (window.navigator as Record<string, unknown>).standalone === true
    );
  }

  async updateServiceWorker(): Promise<void> {
    if (!this.registration) {
      return;
    }

    try {
      // Check for updates
      await this.registration.update();

      // If there's a waiting worker, skip waiting and reload
      if (this.registration.waiting) {
        this.registration.waiting.postMessage({ type: 'SKIP_WAITING' });

        // Listen for controlling change
        navigator.serviceWorker.addEventListener('controllerchange', () => {
          // Handle controller change
        });
      }
<<<<<<< HEAD
    } catch (error) {
=======
    } catch {
>>>>>>> d54de8f1
      // Handle error silently
    }
  }

  getServiceWorkerStatus(): ServiceWorkerStatus {
    return {
      isSupported: 'serviceWorker' in navigator,
      isRegistered: this.registration !== null,
      isControlling: navigator.serviceWorker?.controller !== null,
      registration: this.registration,
    };
  }

  async getCacheStatus(): Promise<{
    cacheStatus: string;
    version: string;
  } | null> {
    if (!this.registration || !this.registration.active) {
      return null;
    }

    return new Promise(resolve => {
      const messageChannel = new MessageChannel();

      messageChannel.port1.onmessage = event => {
        resolve(event.data);
      };

      this.registration?.active?.postMessage({ type: 'GET_CACHE_STATUS' }, [
        messageChannel.port2,
      ]);

      // Timeout after 5 seconds
      setTimeout(() => resolve(null), 5000);
    });
  }

  async clearCache(): Promise<void> {
    if ('caches' in window) {
      try {
        const cacheNames = await caches.keys();
        await Promise.all(
          cacheNames.map(cacheName => caches.delete(cacheName))
        );
      } catch {
        // Handle error silently
      }
    }
  }

  // Background sync helpers
  async registerBackgroundSync(tag: string): Promise<void> {
    if (
      !this.registration ||
      !('sync' in window.ServiceWorkerRegistration.prototype)
    ) {
      return;
    }

    try {
      await this.registration.sync.register(tag);
    } catch {
      // Handle error silently
    }
  }

  // Notification helpers
  async requestNotificationPermission(): Promise<NotificationPermission> {
    if (!('Notification' in window)) {
      return 'denied';
    }

    if (Notification.permission === 'default') {
      return await Notification.requestPermission();
    }

    return Notification.permission;
  }

  async showNotification(
    title: string,
    options: NotificationOptions = {}
  ): Promise<void> {
    const permission = await this.requestNotificationPermission();

    if (permission !== 'granted') {
      return;
    }

    if (this.registration) {
      // Use service worker notification
      await this.registration.showNotification(title, {
        icon: '/Moonwave.png',
        badge: '/Moonwave.png',
        ...options,
      });
    } else {
      // Fallback to regular notification
      new Notification(title, {
        icon: '/Moonwave.png',
        ...options,
      });
    }
  }

  // Share API helpers
  async shareContent(data: ShareData): Promise<boolean> {
    if (!('share' in navigator)) {
      return false;
    }

    try {
      await navigator.share(data);
      return true;
    } catch (error) {
      if ((error as Error).name !== 'AbortError') {
        // Handle non-abort errors if needed
      }
      return false;
    }
  }

  canShare(): boolean {
    return 'share' in navigator;
  }

  // Cleanup
  destroy(): void {
    // Remove event listeners if needed
    // This is mainly for component unmounting
  }
}

// Singleton instance
export const pwaManager = new PWAManager();

// Helper functions for React components
export const usePWAInstall = () => {
  return {
    isInstallable: () => pwaManager.isInstallable(),
    promptInstall: () => pwaManager.promptInstall(),
    isStandalone: () => pwaManager.isStandalone(),
  };
};

export const usePWAUpdate = () => {
  return {
    updateServiceWorker: () => pwaManager.updateServiceWorker(),
    getServiceWorkerStatus: () => pwaManager.getServiceWorkerStatus(),
    getCacheStatus: () => pwaManager.getCacheStatus(),
  };
};

export const usePWAShare = () => {
  return {
    shareContent: (data: ShareData) => pwaManager.shareContent(data),
    canShare: () => pwaManager.canShare(),
  };
};

// Event listener helpers
export const addPWAEventListeners = (callbacks: {
  onInstallAvailable?: () => void;
  onUpdateAvailable?: (registration: ServiceWorkerRegistration) => void;
  onOffline?: () => void;
  onOnline?: () => void;
}) => {
  const { onInstallAvailable, onUpdateAvailable, onOffline, onOnline } =
    callbacks;

  if (onInstallAvailable) {
    window.addEventListener('pwa-install-available', onInstallAvailable);
  }

  if (onUpdateAvailable) {
    window.addEventListener('sw-update-available', event => {
      onUpdateAvailable((event as CustomEvent).detail.registration);
    });
  }

  if (onOffline) {
    window.addEventListener('offline', onOffline);
  }

  if (onOnline) {
    window.addEventListener('online', onOnline);
  }

  // Return cleanup function
  return () => {
    if (onInstallAvailable) {
      window.removeEventListener('pwa-install-available', onInstallAvailable);
    }
    if (onUpdateAvailable) {
      window.removeEventListener('sw-update-available', event => {
        onUpdateAvailable((event as CustomEvent).detail.registration);
      });
    }
    if (onOffline) {
      window.removeEventListener('offline', onOffline);
    }
    if (onOnline) {
      window.removeEventListener('online', onOnline);
    }
  };
};<|MERGE_RESOLUTION|>--- conflicted
+++ resolved
@@ -133,11 +133,6 @@
           // Handle controller change
         });
       }
-<<<<<<< HEAD
-    } catch (error) {
-=======
-    } catch {
->>>>>>> d54de8f1
       // Handle error silently
     }
   }
