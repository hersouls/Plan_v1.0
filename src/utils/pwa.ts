--- conflicted
+++ resolved
@@ -130,21 +130,6 @@
 
         // Listen for controlling change
         navigator.serviceWorker.addEventListener('controllerchange', () => {
-<<<<<<< HEAD
-                  window.location.reload();
-      });
-    }
-  } catch {
-    // Handle error silently
-  }
-=======
-          window.location.reload();
-        });
-      }
-    } catch {
-        // Handle error silently
-      }
->>>>>>> e766d98d
   }
 
   getServiceWorkerStatus(): ServiceWorkerStatus {
@@ -187,11 +172,6 @@
         await Promise.all(
           cacheNames.map(cacheName => caches.delete(cacheName))
         );
-<<<<<<< HEAD
-      } catch {
-=======
-        } catch {
->>>>>>> e766d98d
         // Handle error silently
       }
     }
@@ -208,15 +188,6 @@
 
     try {
       await this.registration.sync.register(tag);
-<<<<<<< HEAD
-    } catch {
-      // Handle error silently
-    }
-=======
-      } catch {
-        // Handle error silently
-      }
->>>>>>> e766d98d
   }
 
   // Notification helpers
