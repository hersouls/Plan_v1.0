import { Timestamp } from 'firebase/firestore';
import { useCallback, useEffect, useState } from 'react';
<<<<<<< HEAD
import { useAuth } from './useAuth';
=======
import { useAuth } from '../hooks/useAuth';
>>>>>>> ace65b38
import { taskService } from '../lib/firestore';
import { pointsService } from '../lib/points';
import {
  CreateTaskInput,
  Task,
  TaskFilters,
  TaskStats,
  UpdateTaskInput,
} from '../types/task';
import { toDate } from '../utils/dateHelpers';

export interface UseTasksOptions {
  groupId?: string;
  assigneeId?: string;
  limit?: number;
  filters?: TaskFilters;
  realtime?: boolean;
}

export interface UseTasksReturn {
  tasks: Task[];
  loading: boolean;
  error: string | null;
  stats: TaskStats;
  createTask: (taskData: CreateTaskInput) => Promise<string>;
  updateTask: (taskId: string, updates: UpdateTaskInput) => Promise<void>;
  deleteTask: (taskId: string) => Promise<void>;
  toggleTaskComplete: (taskId: string) => Promise<void>;
  refresh: () => Promise<void>;
}

export const useTasks = (options: UseTasksOptions = {}): UseTasksReturn => {
  const { user } = useAuth();
  const [tasks, setTasks] = useState<Task[]>([]);
  const [loading, setLoading] = useState(true);
  const [error, setError] = useState<string | null>(null);

  const calculateStats = useCallback((taskList: Task[]): TaskStats => {
    const total = taskList.length;
    const completed = taskList.filter(
      task => task.status === 'completed'
    ).length;
    const pending = taskList.filter(task => task.status === 'pending').length;
    const inProgress = taskList.filter(
      task => task.status === 'in_progress'
    ).length;

    const now = new Date();
    const overdue = taskList.filter(
      task =>
        task.dueDate &&
        toDate(task.dueDate) < now &&
        task.status !== 'completed'
    ).length;

    const completionRate =
      total > 0 ? Math.round((completed / total) * 100) : 0;

    const byCategory = taskList.reduce((acc, task) => {
      acc[task.category] = (acc[task.category] || 0) + 1;
      return acc;
    }, {} as Record<string, number>);

    const byPriority = taskList.reduce((acc, task) => {
      acc[task.priority] = (acc[task.priority] || 0) + 1;
      return acc;
    }, {} as Record<string, number>);

    const byAssignee = taskList.reduce((acc, task) => {
      acc[task.assigneeId] = (acc[task.assigneeId] || 0) + 1;
      return acc;
    }, {} as Record<string, number>);

    return {
      total,
      completed,
      pending,
      inProgress,
      overdue,
      completionRate,
      byCategory,
      byPriority,
      byAssignee,
    };
  }, []);

  const createTask = useCallback(
    async (taskData: CreateTaskInput): Promise<string> => {
      if (!user) throw new Error('인증이 필요합니다.');

      try {
        setError(null);
        return await taskService.createTask(taskData);
      } catch (err) {
        const errorMessage = '할일 생성 중 오류가 발생했습니다.';
        setError(errorMessage);
        throw new Error(errorMessage);
      }
    },
    [user]
  );

  const updateTask = useCallback(
    async (taskId: string, updates: UpdateTaskInput): Promise<void> => {
      if (!user) throw new Error('인증이 필요합니다.');

      try {
        setError(null);
        await taskService.updateTask(taskId, updates);
      } catch (err) {
        const errorMessage = '할일 수정 중 오류가 발생했습니다.';
        setError(errorMessage);
        throw new Error(errorMessage);
      }
    },
    [user]
  );

  const deleteTask = useCallback(
    async (taskId: string): Promise<void> => {
      if (!user) throw new Error('인증이 필요합니다.');

      try {
        setError(null);
        await taskService.deleteTask(taskId);
      } catch (err) {
        const errorMessage = '할일 삭제 중 오류가 발생했습니다.';
        setError(errorMessage);
        throw new Error(errorMessage);
      }
    },
    [user]
  );

  const toggleTaskComplete = useCallback(
    async (taskId: string): Promise<void> => {
      if (!user) throw new Error('인증이 필요합니다.');

      try {
        const task = tasks.find(t => t.id === taskId);
        if (!task) throw new Error('할일을 찾을 수 없습니다.');

        const isCompleted = task.status === 'completed';
        const newStatus = isCompleted ? 'pending' : 'completed';

        setError(null);

        // Optimistic update - immediately update local state
        setTasks(prevTasks =>
          prevTasks.map(t =>
            t.id === taskId
              ? {
                  ...t,
                  status: newStatus,
                  completedAt: isCompleted ? undefined : Timestamp.now(),
                  completedBy: isCompleted ? undefined : user.uid,
                }
              : t
          )
        );

        try {
          await taskService.updateTask(taskId, {
            status: newStatus,
            completedAt: isCompleted ? undefined : Timestamp.now(),
            completedBy: isCompleted ? undefined : user.uid,
          });

          // 할일 완료 시 포인트 지급
          if (!isCompleted && task.groupId) {
            try {
              await pointsService.awardPointsForTaskCompletion(
                task.assigneeId,
                task.groupId,
                taskId,
                task.title
              );
            } catch (pointsError) {
              // 포인트 지급 실패는 할일 완료를 막지 않음
            }
          }
        } catch (updateError) {
          // Revert optimistic update on error
          setTasks(prevTasks =>
            prevTasks.map(t => (t.id === taskId ? task : t))
          );
          throw updateError;
        }
      } catch (err) {
        const errorMessage = '할일 상태 변경 중 오류가 발생했습니다.';
        setError(errorMessage);
        throw new Error(errorMessage);
      }
    },
    [user, tasks]
  );

  const refresh = useCallback(async (): Promise<void> => {
    if (!user || !options.groupId) return;

    try {
      setLoading(true);
      setError(null);
      const taskList = await taskService.getGroupTasks(options.groupId);
      setTasks(taskList);
    } catch (err) {
      const errorMessage = '할일을 새로고침하는 중 오류가 발생했습니다.';
      setError(errorMessage);
    } finally {
      setLoading(false);
    }
  }, [user, options.groupId]);

  // Set up real-time subscription
  useEffect(() => {
    if (!user) {
      setTasks([]);
      setLoading(false);
      return;
    }

    setLoading(true);
    setError(null);

    // realtime이 false인 경우 초기 데이터만 가져오기
    if (options.realtime === false) {
      const loadInitialData = async () => {
        try {
          let taskList: Task[] = [];

          if (options.groupId) {
            taskList = await taskService.getGroupTasks(options.groupId);
          } else {
            // 개인 할일 가져오기
            taskList = await taskService.getUserTasks(user.uid);
          }

          // 클라이언트 사이드 필터링 적용
          let filteredTasks = taskList;

          if (options.filters?.status) {
            filteredTasks = filteredTasks.filter(task =>
              options.filters?.status?.includes(task.status)
            );
          }

          if (options.filters?.priority) {
            filteredTasks = filteredTasks.filter(task =>
              options.filters?.priority?.includes(task.priority)
            );
          }

          if (options.filters?.category) {
            filteredTasks = filteredTasks.filter(task =>
              options.filters?.category?.includes(task.category)
            );
          }

          if (options.filters?.assigneeId) {
            filteredTasks = filteredTasks.filter(task =>
              options.filters?.assigneeId?.includes(task.assigneeId)
            );
          }

          if (options.limit && filteredTasks.length > options.limit) {
            filteredTasks = filteredTasks.slice(0, options.limit);
          }

          setTasks(filteredTasks);
        } catch (err) {
          setError('할일을 불러오는 중 오류가 발생했습니다.');
        } finally {
          setLoading(false);
        }
      };

      loadInitialData();
      return;
    }

    let unsubscribe: (() => void) | undefined;

    const handleError = (error: Error) => {
      setError('할일을 불러오는 중 오류가 발생했습니다.');
      setLoading(false);
    };

    const handleTasks = (taskList: Task[]) => {
      // Apply client-side filtering if needed
      let filteredTasks = taskList;

      if (options.filters?.status) {
        filteredTasks = filteredTasks.filter(task =>
          options.filters?.status?.includes(task.status)
        );
      }

      if (options.filters?.priority) {
        filteredTasks = filteredTasks.filter(task =>
          options.filters?.priority?.includes(task.priority)
        );
      }

      if (options.filters?.category) {
        filteredTasks = filteredTasks.filter(task =>
          options.filters?.category?.includes(task.category)
        );
      }

      if (options.filters?.assigneeId) {
        filteredTasks = filteredTasks.filter(task =>
          options.filters?.assigneeId?.includes(task.assigneeId)
        );
      }

      if (options.limit && filteredTasks.length > options.limit) {
        filteredTasks = filteredTasks.slice(0, options.limit);
      }

      setTasks(filteredTasks);
      setLoading(false);
    };

    try {
      if (options.groupId) {
        // Subscribe to group tasks
        unsubscribe = taskService.subscribeToGroupTasks(
          options.groupId,
          handleTasks,
          handleError
        );
      } else {
        // Subscribe to all user tasks (개인 + 그룹 할일 모두 가져오기)
        unsubscribe = taskService.subscribeToUserTasks(
          user.uid,
          handleTasks,
          handleError
        );
      }
    } catch (err) {
      handleError(err as Error);
    }

    return () => {
      if (unsubscribe) {
        unsubscribe();
      }
    };
  }, [user, options.groupId, options.filters, options.limit, options.realtime]);

  const stats = calculateStats(tasks);

  return {
    tasks,
    loading,
    error,
    stats,
    createTask,
    updateTask,
    deleteTask,
    toggleTaskComplete,
    refresh,
  };
};

export default useTasks;<|MERGE_RESOLUTION|>--- conflicted
+++ resolved
@@ -1,10 +1,5 @@
 import { Timestamp } from 'firebase/firestore';
 import { useCallback, useEffect, useState } from 'react';
-<<<<<<< HEAD
-import { useAuth } from './useAuth';
-=======
-import { useAuth } from '../hooks/useAuth';
->>>>>>> ace65b38
 import { taskService } from '../lib/firestore';
 import { pointsService } from '../lib/points';
 import {
