import { useEffect, useState } from 'react';
<<<<<<< HEAD
import { useAuth } from './useAuth';
=======
import { useAuth } from '../hooks/useAuth';
>>>>>>> ace65b38
import { NotificationService } from '../lib/notifications';
import { Notification, NotificationStats } from '../types/notification';

export function useNotifications() {
  const { user } = useAuth();
  const [notifications, setNotifications] = useState<Notification[]>([]);
  const [stats, setStats] = useState<NotificationStats | null>(null);
  const [loading, setLoading] = useState(false);
  const [error, setError] = useState<string | null>(null);

  // 알림 데이터 로드
  useEffect(() => {
    if (!user?.uid) {
      setNotifications([]);
      setStats(null);
      return;
    }

    setLoading(true);
    setError(null);

    const loadNotifications = async () => {
      try {
        const [notificationsData, statsData] = await Promise.all([
          NotificationService.getUserNotifications(user.uid, { limit: 50 }),
          NotificationService.getNotificationStats(user.uid),
        ]);

        setNotifications(notificationsData);
        setStats(statsData);
      } catch (err) {
        setError('알림을 불러올 수 없습니다.');
      } finally {
        setLoading(false);
      }
    };

    loadNotifications();
  }, [user?.uid]);

  // 실시간 알림 구독
  useEffect(() => {
    if (!user?.uid) return;

    const unsubscribe = NotificationService.subscribeToNotifications(
      user.uid,
      newNotifications => {
        setNotifications(newNotifications);
        // 통계도 업데이트
        const newStats: NotificationStats = {
          total: newNotifications.length,
          unread: newNotifications.filter(n => n.status === 'unread').length,
          read: newNotifications.filter(n => n.status === 'read').length,
          byType: {
            task: newNotifications.filter(n => n.type === 'task').length,
            group: newNotifications.filter(n => n.type === 'group').length,
            system: newNotifications.filter(n => n.type === 'system').length,
            reminder: newNotifications.filter(n => n.type === 'reminder')
              .length,
          },
        };
        setStats(newStats);
      },
      { limit: 50 }
    );

    return () => unsubscribe();
  }, [user?.uid]);

  // 알림 읽음 처리
  const markAsRead = async (notificationId: string) => {
    try {
      await NotificationService.markAsRead(notificationId);
      setNotifications(prev =>
        prev.map(n =>
          n.id === notificationId
            ? { ...n, status: 'read' as const, readAt: new Date() }
            : n
        )
      );
    } catch (error) {
        // Handle error silently
      }
  };

  // 모든 알림 읽음 처리
  const markAllAsRead = async () => {
    if (!user?.uid) return;

    try {
      await NotificationService.markAllAsRead(user.uid);
      setNotifications(prev =>
        prev.map(n => ({ ...n, status: 'read' as const, readAt: new Date() }))
      );
    } catch (error) {
        // Handle error silently
      }
  };

  // 알림 삭제
  const deleteNotification = async (notificationId: string) => {
    try {
      await NotificationService.deleteNotification(notificationId);
      setNotifications(prev => prev.filter(n => n.id !== notificationId));
    } catch (error) {
        // Handle error silently
      }
  };

  return {
    notifications,
    stats,
    loading,
    error,
    markAsRead,
    markAllAsRead,
    deleteNotification,
  };
}<|MERGE_RESOLUTION|>--- conflicted
+++ resolved
@@ -1,9 +1,4 @@
 import { useEffect, useState } from 'react';
-<<<<<<< HEAD
-import { useAuth } from './useAuth';
-=======
-import { useAuth } from '../hooks/useAuth';
->>>>>>> ace65b38
 import { NotificationService } from '../lib/notifications';
 import { Notification, NotificationStats } from '../types/notification';
 
