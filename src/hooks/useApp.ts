--- conflicted
+++ resolved
@@ -1,11 +1,4 @@
 import { useContext } from 'react';
-<<<<<<< HEAD
-import { AppContext } from '../contexts/AppContextDef';
-=======
-import { AppContext } from '../contexts/AppContext';
-
-export function useApp() {
->>>>>>> df79e632
   const context = useContext(AppContext);
   if (context === undefined) {
     throw new Error('useApp must be used within an AppProvider');
