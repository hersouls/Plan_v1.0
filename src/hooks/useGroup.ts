--- conflicted
+++ resolved
@@ -1,9 +1,4 @@
 import { useCallback, useEffect, useState } from 'react';
-<<<<<<< HEAD
-import { useAuth } from './useAuth';
-=======
-import { useAuth } from '../hooks/useAuth';
->>>>>>> ace65b38
 import { groupService } from '../lib/firestore';
 import {
   CreateGroupInput,
