--- conflicted
+++ resolved
@@ -405,12 +405,6 @@
 
         // Load the newly joined group data
         await loadGroupData(joinedGroupId);
-<<<<<<< HEAD
-      } catch (_err) {
-        setError('그룹에 참여하는 중 오류가 발생했습니다.');
-      }
-=======
->>>>>>> 9f76c8b8
     },
     [user, loadGroupData]
   );
@@ -462,11 +456,6 @@
         setError(null);
         const userGroups = await groupService.getUserGroups(user.uid);
         setGroups(userGroups);
-<<<<<<< HEAD
-      } catch (_err) {
-=======
-      } catch {
->>>>>>> 9f76c8b8
         setError('사용자 그룹을 불러오는 중 오류가 발생했습니다.');
       } finally {
         setLoading(false);
@@ -484,11 +473,6 @@
       setError(null);
       const userGroups = await groupService.getUserGroups(user.uid);
       setGroups(userGroups);
-<<<<<<< HEAD
-    } catch (_err) {
-=======
-    } catch {
->>>>>>> 9f76c8b8
       setError('사용자 그룹을 다시 불러오는 중 오류가 발생했습니다.');
     } finally {
       setLoading(false);
