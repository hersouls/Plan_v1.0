--- conflicted
+++ resolved
@@ -241,14 +241,7 @@
         }
 
         return newGroupId;
-<<<<<<< HEAD
-      } catch (_err) {
-        setError('그룹을 생성하는 중 오류가 발생했습니다.');
-        throw _err;
-=======
-      } catch {
-        setError('그룹을 생성하는 중 오류가 발생했습니다.');
->>>>>>> ba41b34d
+
       }
     },
     [user]
@@ -266,14 +259,6 @@
             prev ? ({ ...prev, ...updates } as FamilyGroup) : null
           );
         }
-<<<<<<< HEAD
-      } catch (_err) {
-        setError('그룹을 업데이트하는 중 오류가 발생했습니다.');
-        throw _err;
-=======
-      } catch {
-        setError('그룹을 업데이트하는 중 오류가 발생했습니다.');
->>>>>>> ba41b34d
       }
     },
     [group]
@@ -296,14 +281,6 @@
           setMembers([]);
           setStats(null);
         }
-<<<<<<< HEAD
-      } catch (_err) {
-        setError('그룹을 삭제하는 중 오류가 발생했습니다.');
-        throw _err;
-=======
-      } catch {
-        setError('그룹을 삭제하는 중 오류가 발생했습니다.');
->>>>>>> ba41b34d
       }
     },
     [user, group]
@@ -428,16 +405,6 @@
 
         // Load the newly joined group data
         await loadGroupData(joinedGroupId);
-<<<<<<< HEAD
-      } catch {
-        setError('그룹에 참여하는 중 오류가 발생했습니다.');
-        throw new Error('그룹에 참여하는 중 오류가 발생했습니다.');
-      }
-=======
-              } catch {
-          setError('그룹에 참여하는 중 오류가 발생했습니다.');
-        }
->>>>>>> ba41b34d
     },
     [user, loadGroupData]
   );
