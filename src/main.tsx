--- conflicted
+++ resolved
@@ -4,18 +4,6 @@
 import App from './App.tsx';
 import './index.css';
 
-<<<<<<< HEAD
-const rootElement = document.getElementById('root');
-if (!rootElement) {
-  throw new Error('Root element not found');
-}
-ReactDOM.createRoot(rootElement).render(
-=======
-const root = document.getElementById('root');
-if (!root) throw new Error('Root element not found');
-
-ReactDOM.createRoot(root).render(
->>>>>>> e18f3db0
   <React.StrictMode>
     <App />
   </React.StrictMode>
@@ -27,16 +15,5 @@
     navigator.serviceWorker
       .register(`${import.meta.env.BASE_URL}sw.js`)
       .then(_registration => {
-<<<<<<< HEAD
-        })
-      .catch(_registrationError => {
-        });
-=======
-        // Service worker registered successfully
-      })
-      .catch(_registrationError => {
-        // Service worker registration failed
-      });
->>>>>>> e18f3db0
   });
 }