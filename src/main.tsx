import React from 'react';
import ReactDOM from 'react-dom/client';
import '../styles/globals.css';
import App from './App.tsx';
import './index.css';

const rootElement = document.getElementById('root');
<<<<<<< HEAD
if (!rootElement) {
  throw new Error('Root element not found');
}

=======
if (!rootElement) throw new Error('Failed to find the root element');
>>>>>>> e5a51283
const root = ReactDOM.createRoot(rootElement);

root.render(
  <React.StrictMode>
    <App />
  </React.StrictMode>
);

// Service Worker 등록 (프로덕션 환경에서만)
if ('serviceWorker' in navigator && import.meta.env.PROD) {
  window.addEventListener('load', () => {
    navigator.serviceWorker
      .register(`${import.meta.env.BASE_URL}sw.js`)
      .then(_registration => {
        // Service Worker 등록 성공
      })
      .catch(_error => {
        // Service Worker 등록 실패
      });
  });
}<|MERGE_RESOLUTION|>--- conflicted
+++ resolved
@@ -5,14 +5,6 @@
 import './index.css';
 
 const rootElement = document.getElementById('root');
-<<<<<<< HEAD
-if (!rootElement) {
-  throw new Error('Root element not found');
-}
-
-=======
-if (!rootElement) throw new Error('Failed to find the root element');
->>>>>>> e5a51283
 const root = ReactDOM.createRoot(rootElement);
 
 root.render(
